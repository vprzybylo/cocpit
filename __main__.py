#!/opt/conda/bin/python
"""COCPIT package for classifying ice crystal images from the CPI probe
Usage:
------
    $ pipenv run python ./__main__.py
    OR
    $ python ./__main__.py

Contact:
--------
-Vanessa Przybylo
- vprzybylo@albany.edu
More information is available at:
- https://vprzybylo.github.io/COCPIT/
"""
import os
import time
import warnings

import pandas as pd
import torch
from dotenv import load_dotenv

import cocpit
import cocpit.config as config


def _preprocess_sheets():
    """
    separate individual images from sheets of images to be saved
    text can be on the sheet
    """
    start_time = time.time()

    print("save images: ", config.SAVE_IMAGES)
    print("cutoff percentage allowed: ", config.CUTOFF)

    # where the sheets of images for each campaign live
    # if sheets were processed using rois in IDL, change 'sheets' to 'ROI_PNGS'
    sheet_dir = f"/data/data/cpi_data/campaigns/{campaign}/sheets/"
    save_dir = f"/data/data/cpi_data/campaigns/{campaign}/single_imgs_{config.TAG}/"
    if not os.path.exists(save_dir):
        os.makedirs(save_dir)

    cocpit.process_png_sheets_with_text.main(
        sheet_dir,
        save_dir,
        save_df=df_path,
        show_original=False,  # all set to False due to lack of display on server
        show_dilate=False,
        show_cropped=False,
    )

    print("time to preprocess sheets: %.2f" % (time.time() - start_time))


def _build_model():
    """
    train ML models
    """
<<<<<<< HEAD
    print("training...")

    load_dotenv()  # loading sensitive keys from .env file

    params = {
        "tag": 'v1.4.0',
        "kfold": 0,  # set to 0 to turn off kfold cross validation
        "batch_size": [64],  # filename saves using the largest batch size
        "max_epochs": [20],
        "class_names": [
            "agg",
            "budding",
            "bullet",
            "capped column",
            "column",
            "compact irregular",
            "complex sideplane",
            "dendrite",
            "fragment",
            "plate",
            "rimed",
            "sphere",
        ],
        "model_names": [
            # "efficient",
            # "resnet18",
            # "resnet34",
            # "resnet152",
            # "alexnet",
            "vgg16",
            # "vgg19",
            # "densenet169",
            # "densenet201",
        ],
        "data_dir": "/data/data/cpi_data/training_datasets/"
        + "hand_labeled_resized_v1.3.0_sideplanes/",
        "model_save_dir": "/data/data/saved_models/no_mask/",
        "val_loader_save_dir": "/data/data/saved_val_loaders/no_mask/",
        "log_exp": False,  # log experiment to comet
    }
    # 'model_names': ['efficient', 'resnet18', 'resnet34',
    #               'resnet152', 'alexnet', 'vgg16',
    #               'vgg19', 'densenet169', 'densenet201']}

    save_dir = f"/data/data/saved_accuracies/{params['tag']}/"

    #  output filename for training accuracy and loss
    acc_savename_train = (
        f"{save_dir}train_acc_loss_e{max(params['max_epochs'])}_"
        f"bs{max(params['batch_size'])}_k{params['kfold']}_"
        f"{len(params['model_names'])}model(s).csv"
    )

    #  output filename for validation accuracy and loss
    acc_savename_val = (
        f"{save_dir}val_acc_loss_e{max(params['max_epochs'])}_"
        f"bs{max(params['batch_size'])}_k{params['kfold']}_"
        f"{len(params['model_names'])}model(s).csv"
    )

    # output filename for precision, recall, F1 file
    metrics_savename = (
        f"{save_dir}val_metrics_e{max(params['max_epochs'])}_"
        f"bs{max(params['batch_size'])}_k{params['kfold']}_"
        f"{len(params['model_names'])}model(s).csv"
    )

    if params["log_exp"]:
        API_KEY = (os.getenv("API_KEY"),)
        WORKSPACE = (os.getenv("WORKSPACE"),)
        PROJECT_NAME = os.getenv("PROJECT_NAME")
        experiment = Experiment(
            api_key=API_KEY,
            project_name=PROJECT_NAME,
            workspace=WORKSPACE,
        )
        experiment.log_parameters(params)
        experiment.add_tag(params['tag'])
    else:
        experiment = None

    save_acc = False
    save_model = False
    valid_size = 0.2  # if <0.01, use all data with kfold set to 0 also

    cocpit.build_model.main(
        params,
        experiment,
        acc_savename_train,
        acc_savename_val,
        metrics_savename,
        save_acc,
        save_model,
        valid_size,
        num_workers,
    )
=======

    data = cocpit.data_loaders.get_data()

    # loop through batch sizes, models, epochs, and/or folds
    for batch_size in config.BATCH_SIZE:
        print("BATCH SIZE: ", batch_size)
        for model_name in config.MODEL_NAMES:
            print("MODEL: ", model_name)
            for epochs in config.MAX_EPOCHS:
                print("MAX EPOCH: ", epochs)

                # K-FOLD
                if config.KFOLD != 0:
                    cocpit.kfold_training.main(
                        data,
                        batch_size,
                        model_name,
                        epochs,
                    )
                else:  # no kfold
                    cocpit.no_fold_training.main(
                        data,
                        batch_size,
                        model_name,
                        epochs,
                    )
>>>>>>> e290ae54


def _ice_classification():
    """
    classify good quality ice particles using the ML model
    """
    print("running ML model to classify ice...")

    start_time = time.time()

    # load ML model for predictions
    model = torch.load(config.MODEL_PATH)

    # load df of quality ice particles to make predictions on
    df = pd.read_csv(df_path)
    df = cocpit.run_model.main(df, open_dir, model)
    df.to_csv(df_path, index=False)

    print("done classifying all images!")
    print("time to classify ice = %.2f seconds" % (time.time() - start_time))


def _geometric_attributes():
    """
    calculates geometric particle properties and appends to the databases
    e.g., roundness, aspect ratio, area ratio, etc.
    see cocpit/geometric_attributes.py, which calls pic.py for calculations
    """

    # load df of quality ice particles to append particle attributes
    df = pd.read_csv(df_path)
    df = cocpit.geometric_attributes.main(df, open_dir)
    df.to_csv(df_path, index=False)


def _add_date():
    """
    add a column for the date from the filename
    """
    df = pd.read_csv(df_path)
    df = cocpit.add_date.main(df)
    df.to_csv(df_path, index=False)


if __name__ == "__main__":

    # extract each image from sheet of images
    preprocess_sheets = False

    # create CNN
    build_model = True

    # run the category classification on quality images of ice particles
    ice_classification = False

    # calculates geometric particle properties and appends to databases
    geometric_attributes = False

    # adds a column for the date from the filename
    add_date = False

    print(
        "num workers in loader = {}".format(config.NUM_WORKERS)
    ) if ice_classification or build_model else print(
        "num cpus for parallelization = {}".format(config.NUM_WORKERS)
    )

    campaigns = (
        ["N/A"]
        if build_model
        else [
            # "MACPEX",
            # "ATTREX",
            "ISDAC",
            # "CRYSTAL_FACE_UND",
            # "AIRS_II",
            # "ARM",
            # "CRYSTAL_FACE_NASA",
            # "ICE_L",
            # "IPHEX",
            # "MC3E",
            # "MIDCIX",
            # "MPACE",
            # "OLYMPEX",
            # "POSIDON",
        ]
    )
    for campaign in campaigns:
        print("campaign: ", campaign)
        # directory where the individual images live for each campaign
        open_dir = f"cpi_data/campaigns/{campaign}/single_imgs_v1.3.0/"

        # create dir for final databases
        outname = campaign + ".csv"
        if not os.path.exists(config.FINAL_DIR):
            os.makedirs(config.FINAL_DIR)
        df_path = os.path.join(config.FINAL_DIR, outname)

        if preprocess_sheets:
            _preprocess_sheets()

        if build_model:
            _build_model()

        if ice_classification:
            _ice_classification()

        if geometric_attributes:
            _geometric_attributes()

        if add_date:
            _add_date()<|MERGE_RESOLUTION|>--- conflicted
+++ resolved
@@ -58,106 +58,6 @@
     """
     train ML models
     """
-<<<<<<< HEAD
-    print("training...")
-
-    load_dotenv()  # loading sensitive keys from .env file
-
-    params = {
-        "tag": 'v1.4.0',
-        "kfold": 0,  # set to 0 to turn off kfold cross validation
-        "batch_size": [64],  # filename saves using the largest batch size
-        "max_epochs": [20],
-        "class_names": [
-            "agg",
-            "budding",
-            "bullet",
-            "capped column",
-            "column",
-            "compact irregular",
-            "complex sideplane",
-            "dendrite",
-            "fragment",
-            "plate",
-            "rimed",
-            "sphere",
-        ],
-        "model_names": [
-            # "efficient",
-            # "resnet18",
-            # "resnet34",
-            # "resnet152",
-            # "alexnet",
-            "vgg16",
-            # "vgg19",
-            # "densenet169",
-            # "densenet201",
-        ],
-        "data_dir": "/data/data/cpi_data/training_datasets/"
-        + "hand_labeled_resized_v1.3.0_sideplanes/",
-        "model_save_dir": "/data/data/saved_models/no_mask/",
-        "val_loader_save_dir": "/data/data/saved_val_loaders/no_mask/",
-        "log_exp": False,  # log experiment to comet
-    }
-    # 'model_names': ['efficient', 'resnet18', 'resnet34',
-    #               'resnet152', 'alexnet', 'vgg16',
-    #               'vgg19', 'densenet169', 'densenet201']}
-
-    save_dir = f"/data/data/saved_accuracies/{params['tag']}/"
-
-    #  output filename for training accuracy and loss
-    acc_savename_train = (
-        f"{save_dir}train_acc_loss_e{max(params['max_epochs'])}_"
-        f"bs{max(params['batch_size'])}_k{params['kfold']}_"
-        f"{len(params['model_names'])}model(s).csv"
-    )
-
-    #  output filename for validation accuracy and loss
-    acc_savename_val = (
-        f"{save_dir}val_acc_loss_e{max(params['max_epochs'])}_"
-        f"bs{max(params['batch_size'])}_k{params['kfold']}_"
-        f"{len(params['model_names'])}model(s).csv"
-    )
-
-    # output filename for precision, recall, F1 file
-    metrics_savename = (
-        f"{save_dir}val_metrics_e{max(params['max_epochs'])}_"
-        f"bs{max(params['batch_size'])}_k{params['kfold']}_"
-        f"{len(params['model_names'])}model(s).csv"
-    )
-
-    if params["log_exp"]:
-        API_KEY = (os.getenv("API_KEY"),)
-        WORKSPACE = (os.getenv("WORKSPACE"),)
-        PROJECT_NAME = os.getenv("PROJECT_NAME")
-        experiment = Experiment(
-            api_key=API_KEY,
-            project_name=PROJECT_NAME,
-            workspace=WORKSPACE,
-        )
-        experiment.log_parameters(params)
-        experiment.add_tag(params['tag'])
-    else:
-        experiment = None
-
-    save_acc = False
-    save_model = False
-    valid_size = 0.2  # if <0.01, use all data with kfold set to 0 also
-
-    cocpit.build_model.main(
-        params,
-        experiment,
-        acc_savename_train,
-        acc_savename_val,
-        metrics_savename,
-        save_acc,
-        save_model,
-        valid_size,
-        num_workers,
-    )
-=======
-
-    data = cocpit.data_loaders.get_data()
 
     # loop through batch sizes, models, epochs, and/or folds
     for batch_size in config.BATCH_SIZE:
@@ -182,7 +82,6 @@
                         model_name,
                         epochs,
                     )
->>>>>>> e290ae54
 
 
 def _ice_classification():
