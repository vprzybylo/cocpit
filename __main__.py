#!/opt/conda/bin/python
"""COCPIT package for classifying ice crystal images from the CPI probe
Usage:
------
    $ pipenv run python ./__main__.py
    OR
    $ python ./__main__.py

Contact:
--------
-Vanessa Przybylo
- vprzybylo@albany.edu
More information is available at:
- https://vprzybylo.github.io/COCPIT/
"""
from comet_ml import Experiment
import cocpit
import os
import time
import pandas as pd
import torch
from sqlalchemy import create_engine


def _preprocess_sheets():
    """
    separate individual images from sheets of images to be saved
    text can be on the sheet
    """
    start_time = time.time()
    # change to ROI_PNGS if 'sheets' came from processing rois in IDL
    # sheets came from data archived pngs online
    open_dir = '/data/data/cpi_data/campaigns/'+campaign+'/sheets/'
    save_images=True
    print('save images: ', save_images)
    
    # resize images to desired_size
    desired_size = 1000
    cutoff = 10
    print('cutoff percentage allowed: ', cutoff)

    save_dir = '/data/data/cpi_data/campaigns/'+campaign+'/single_imgs/'
    if not os.path.exists(save_dir):
        os.makedirs(save_dir)
        
    outname = 'df_'+campaign+'.csv'
    outdir = '/data/data/final_databases_test/no_mask/'
    if not os.path.exists(outdir):
        os.makedirs(outdir)
    save_df = os.path.join(outdir, outname)    

    cocpit.process_png_sheets_with_text.main(open_dir,
                                             cutoff,
                                             save_dir,
                                             num_cpus,
                                             save_images,
                                             save_df=save_df,
                                             show_original=False,
                                             show_dilate=False,
                                             show_cropped=False,
                                             show_mask=False)
    

    print('time to preprocess sheets: %.2f' %(time.time()-start_time))

    
def _build_ML():
    '''
    train ML models
    '''
    print('training...')

    params = {'kfold': 5,  # set to 0 to turn off kfold cross validation
              'batch_size': [64],
              'max_epochs': [20],
              'class_names': ['aggs','budding','bullets',
                              'columns','compact_irregs',
                              'fragments','plates','rimed','spheres'],
              'model_names': ['vgg16']}
              #'model_names': ['efficient', 'resnet18', 'resnet34',
              #               'resnet152', 'alexnet', 'vgg16',
              #               'vgg19', 'densenet169', 'densenet201']}


<<<<<<< HEAD
    if mask:
        params['data_dir'] = '/data/data/cpi_data/training_datasets/' + \
                             'hand_labeled_resized_multcampaigns_masked/'
    else:
        params['data_dir'] = '/data/data/cpi_data/training_datasets/' + \
=======
    params['data_dir'] = '/data/data/cpi_data/training_datasets/' + \
>>>>>>> 919c2020
                             'hand_labeled_resized_multcampaigns_v1.0.0_no_blank/'

    model_savename = '/data/data/saved_models/no_mask/' + \
                     'e' + str(params['max_epochs'][0]) + \
                     '_bs' + str(params['batch_size'][0]) + \
                     '_k' + str(params['kfold']) + '_' + \
<<<<<<< HEAD
                     str(len(params['model_names']))+'models_v1.0.0_no_blank'
    val_loader_savename = '/data/data/saved_val_loaders/' + masked_dir + \
                     'val_loader' + str(params['max_epochs'][0]) + \
                     '_bs' + str(params['batch_size'][0]) + \
                     '_k' + str(params['kfold']) + '_' + \
                     str(len(params['model_names']))+'models_v1.0.0_no_blank.pt'
    acc_savename_train = '/data/data/saved_accuracies/'+masked_dir + \
=======
                     str(len(params['model_names']))+'models_no_blank'
    acc_savename_train = '/data/data/saved_accuracies/no_mask/' + \
>>>>>>> 919c2020
                         '/save_train_acc_loss_e' + \
                         str(params['max_epochs'][0]) + \
                         '_bs' + str(params['batch_size'][0]) + \
                         '_k' + str(params['kfold']) + '_' + \
                         str(len(params['model_names']))+'models_no_blank.csv'
<<<<<<< HEAD
    acc_savename_val = '/data/data/saved_accuracies/' + masked_dir + \
=======
    acc_savename_val = '/data/data/saved_accuracies/no_mask/' + \
>>>>>>> 919c2020
                       '/save_val_acc_loss_e' + \
                       str(params['max_epochs'][0]) + \
                       '_bs' + str(params['batch_size'][0]) + \
                       '_k' + str(params['kfold']) + '_' + \
                       str(len(params['model_names'])) + 'models_no_blank.csv'
<<<<<<< HEAD
    metrics_savename = '/data/data/saved_accuracies/' + masked_dir + \
=======
    metrics_savename = '/data/data/saved_accuracies/no_mask/'+ \
>>>>>>> 919c2020
                       '/save_val_metrics_e' + \
                       str(params['max_epochs'][0]) + \
                       '_bs' + str(params['batch_size'][0]) + \
                       '_k' + str(params['kfold']) + '_' + \
                       str(len(params['model_names'])) + '_no_blank.csv'
<<<<<<< HEAD
=======
                            
>>>>>>> 919c2020

    log_exp = False  # log experiment to comet
    save_acc = True
    save_model = True
    valid_size = 0.2  # 80-20 split training-val
    num_classes = len(params['class_names'])

    cocpit.build_ML_model.main(params, log_exp, model_savename, 
                               acc_savename_train, acc_savename_val,
                               save_acc, save_model, metrics_savename,
                               valid_size, num_workers)

def _ice_classification():
    '''
    classify good quality ice particles using the ML model
    '''
    print('running ML model to classify ice...')

    start_time = time.time()

    class_names=['agg','budding','bullet',
                 'column','compact irregular','fragment',
                 'plate','rimed','sphere']

<<<<<<< HEAD
    if mask:
        open_dir = 'cpi_data/campaigns/'+campaign+'/single_imgs_masked/'
    else:
        open_dir = 'cpi_data/campaigns/'+campaign+'/single_imgs/'
    
    # load ML model for predictions
    model=torch.load('/data/data/saved_models/no_mask/e20_bs128_k0_1models_v1.0.0_removed_vgg19')
    # load df of quality ice particles to make predictions on
    df_good_ice = pd.read_pickle('final_databases_v2/'+
                                 masked_dir+'df_good_ice_'+campaign+'.pkl')
=======
    open_dir = 'cpi_data/campaigns/'+campaign+'/single_imgs/'
    
    # load ML model for predictions
    model=torch.load('/data/data/saved_models/no_mask/e20_bs64_k5_9models_v1.0.0_no_blank_vgg16')
    
    # load df of quality ice particles to make predictions on
    df = pd.read_csv('final_databases_v2/no_mask/df_'+campaign+'.csv')
>>>>>>> 919c2020

    df = cocpit.run_ML_model.main(df, open_dir, class_names,
                                  model, num_workers)

    # write database to file that holds predictions
    engine = create_engine('sqlite:///final_databases_v3/no_mask/' + campaign+'.db', echo=False)
    df.to_sql(name=campaign, con=engine, index=False, if_exists='replace')
    df.to_csv('final_databases_v3/no_mask/' + campaign+'.csv', index=False)

    print('done classifying all images!')
    print('time to classify ice = %.2f seconds' %(time.time() - start_time))


def main():

    if preprocess_sheets:
        _preprocess_sheets()

    if build_ML:
        _build_ML()

    if ice_classification:
        _ice_classification()

if __name__ == "__main__":
    # extract each image from sheet of images
    preprocess_sheets = False

    # create CNN
    build_ML = True

    # run the category classification on quality images of ice particles
    ice_classification = False
    campaigns=['MC3E']
    # campaigns=['ARM','ATTREX','CRYSTAL_FACE_NASA','CRYSTAL_FACE_UND',\
    #           'ICE_L','IPHEX','MACPEX','MC3E','MIDCIX','MPACE','POSIDON']

<<<<<<< HEAD
    mask=False  # mask background?
    print('masked background = ', mask)
    if mask:
        masked_dir = 'masked/'
    else:
        masked_dir = 'no_mask/'

=======
>>>>>>> 919c2020
    num_cpus = 2  # workers for parallelization
    num_workers = 20  # workers for data loaders
    for campaign in campaigns:
        print(campaign)
        main()<|MERGE_RESOLUTION|>--- conflicted
+++ resolved
@@ -82,62 +82,33 @@
               #               'vgg19', 'densenet169', 'densenet201']}
 
 
-<<<<<<< HEAD
-    if mask:
-        params['data_dir'] = '/data/data/cpi_data/training_datasets/' + \
-                             'hand_labeled_resized_multcampaigns_masked/'
-    else:
-        params['data_dir'] = '/data/data/cpi_data/training_datasets/' + \
-=======
     params['data_dir'] = '/data/data/cpi_data/training_datasets/' + \
->>>>>>> 919c2020
                              'hand_labeled_resized_multcampaigns_v1.0.0_no_blank/'
 
     model_savename = '/data/data/saved_models/no_mask/' + \
                      'e' + str(params['max_epochs'][0]) + \
                      '_bs' + str(params['batch_size'][0]) + \
                      '_k' + str(params['kfold']) + '_' + \
-<<<<<<< HEAD
-                     str(len(params['model_names']))+'models_v1.0.0_no_blank'
-    val_loader_savename = '/data/data/saved_val_loaders/' + masked_dir + \
-                     'val_loader' + str(params['max_epochs'][0]) + \
-                     '_bs' + str(params['batch_size'][0]) + \
-                     '_k' + str(params['kfold']) + '_' + \
-                     str(len(params['model_names']))+'models_v1.0.0_no_blank.pt'
-    acc_savename_train = '/data/data/saved_accuracies/'+masked_dir + \
-=======
                      str(len(params['model_names']))+'models_no_blank'
     acc_savename_train = '/data/data/saved_accuracies/no_mask/' + \
->>>>>>> 919c2020
                          '/save_train_acc_loss_e' + \
                          str(params['max_epochs'][0]) + \
                          '_bs' + str(params['batch_size'][0]) + \
                          '_k' + str(params['kfold']) + '_' + \
                          str(len(params['model_names']))+'models_no_blank.csv'
-<<<<<<< HEAD
-    acc_savename_val = '/data/data/saved_accuracies/' + masked_dir + \
-=======
     acc_savename_val = '/data/data/saved_accuracies/no_mask/' + \
->>>>>>> 919c2020
                        '/save_val_acc_loss_e' + \
                        str(params['max_epochs'][0]) + \
                        '_bs' + str(params['batch_size'][0]) + \
                        '_k' + str(params['kfold']) + '_' + \
                        str(len(params['model_names'])) + 'models_no_blank.csv'
-<<<<<<< HEAD
-    metrics_savename = '/data/data/saved_accuracies/' + masked_dir + \
-=======
     metrics_savename = '/data/data/saved_accuracies/no_mask/'+ \
->>>>>>> 919c2020
                        '/save_val_metrics_e' + \
                        str(params['max_epochs'][0]) + \
                        '_bs' + str(params['batch_size'][0]) + \
                        '_k' + str(params['kfold']) + '_' + \
                        str(len(params['model_names'])) + '_no_blank.csv'
-<<<<<<< HEAD
-=======
                             
->>>>>>> 919c2020
 
     log_exp = False  # log experiment to comet
     save_acc = True
@@ -162,18 +133,6 @@
                  'column','compact irregular','fragment',
                  'plate','rimed','sphere']
 
-<<<<<<< HEAD
-    if mask:
-        open_dir = 'cpi_data/campaigns/'+campaign+'/single_imgs_masked/'
-    else:
-        open_dir = 'cpi_data/campaigns/'+campaign+'/single_imgs/'
-    
-    # load ML model for predictions
-    model=torch.load('/data/data/saved_models/no_mask/e20_bs128_k0_1models_v1.0.0_removed_vgg19')
-    # load df of quality ice particles to make predictions on
-    df_good_ice = pd.read_pickle('final_databases_v2/'+
-                                 masked_dir+'df_good_ice_'+campaign+'.pkl')
-=======
     open_dir = 'cpi_data/campaigns/'+campaign+'/single_imgs/'
     
     # load ML model for predictions
@@ -181,7 +140,6 @@
     
     # load df of quality ice particles to make predictions on
     df = pd.read_csv('final_databases_v2/no_mask/df_'+campaign+'.csv')
->>>>>>> 919c2020
 
     df = cocpit.run_ML_model.main(df, open_dir, class_names,
                                   model, num_workers)
@@ -219,16 +177,6 @@
     # campaigns=['ARM','ATTREX','CRYSTAL_FACE_NASA','CRYSTAL_FACE_UND',\
     #           'ICE_L','IPHEX','MACPEX','MC3E','MIDCIX','MPACE','POSIDON']
 
-<<<<<<< HEAD
-    mask=False  # mask background?
-    print('masked background = ', mask)
-    if mask:
-        masked_dir = 'masked/'
-    else:
-        masked_dir = 'no_mask/'
-
-=======
->>>>>>> 919c2020
     num_cpus = 2  # workers for parallelization
     num_workers = 20  # workers for data loaders
     for campaign in campaigns:
