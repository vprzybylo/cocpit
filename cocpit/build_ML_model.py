#!/usr/bin/env python
# coding: utf-8

'''
Build and train the ML model for different CNNs to predict
ice crystal type
'''
from comet_ml import Experiment

import cocpit.data_loaders as data_loaders
import cocpit.train_ML_model as train_ML_model

import csv
from collections import Counter
import numpy as np
import time
import os
import pandas as pd
import random
import warnings

import torch
import torch.backends.cudnn as cudnn
from torch import nn
from torchvision import models
from efficientnet_pytorch import EfficientNet
from sklearn.model_selection import StratifiedKFold
from sklearn.model_selection import train_test_split

def set_random_seed(random_seed):
    if random_seed is not None:
        print("Set random seed as {}".format(random_seed))
        os.environ['PYTHONHASHSEED'] = str(random_seed)
        random.seed(random_seed)
        np.random.seed(random_seed)
        torch.manual_seed(random_seed)
        torch.cuda.manual_seed_all(random_seed)
        torch.set_num_threads(1)
        cudnn.benchmark = False
        cudnn.deterministic = True
        warnings.warn('You have chosen to seed training. '
                      'This will turn on the CUDNN deterministic setting, '
                      'which can slow down your training considerably! '
                      'You may see unexpected behavior when restarting '
                      'from checkpoints.')

def set_parameter_requires_grad(model, feature_extract):
    """
    Flag for feature extracting
        when False, finetune the whole model,
        when True, only update the reshaped layer params
    """
    if feature_extract:
        for param in model.parameters():
            param.requires_grad = False


def initialize_model(model_name, num_classes,
                     feature_extract=False, use_pretrained=False):
    #all input size of 224
    if model_name == "resnet18":
        model_ft = models.resnet18(pretrained=use_pretrained)
        set_parameter_requires_grad(model_ft, feature_extract)
        num_ftrs = model_ft.fc.in_features
        model_ft.fc = nn.Linear(num_ftrs, num_classes)

    elif model_name == "resnet34":
        model_ft = models.resnet34(pretrained=use_pretrained)
        set_parameter_requires_grad(model_ft, feature_extract)
        num_ftrs = model_ft.fc.in_features
        model_ft.fc = nn.Linear(num_ftrs, num_classes)

    elif model_name == "resnet152":
        model_ft = models.resnet152(pretrained=use_pretrained)
        set_parameter_requires_grad(model_ft, feature_extract)
        num_ftrs = model_ft.fc.in_features
        model_ft.fc = nn.Linear(num_ftrs, num_classes)

    elif model_name == "alexnet":
        model_ft = models.alexnet(pretrained=use_pretrained)
        set_parameter_requires_grad(model_ft, feature_extract)
        num_ftrs = model_ft.classifier[6].in_features
        model_ft.classifier[6] = nn.Linear(num_ftrs,num_classes)

    elif model_name == "vgg16":
        model_ft = models.vgg16_bn(pretrained=use_pretrained)
        set_parameter_requires_grad(model_ft, feature_extract)
        num_ftrs = model_ft.classifier[6].in_features
        model_ft.classifier[6] = nn.Linear(num_ftrs,num_classes)

    elif model_name == "vgg19":
        model_ft = models.vgg19_bn(pretrained=use_pretrained)
        set_parameter_requires_grad(model_ft, feature_extract)
        num_ftrs = model_ft.classifier[6].in_features
        model_ft.classifier[6] = nn.Linear(num_ftrs,num_classes)

    elif model_name == "squeezenet":
        model_ft = models.squeezenet1_1(pretrained=use_pretrained)
        set_parameter_requires_grad(model_ft, feature_extract)
        model_ft.classifier[1] = nn.Conv2d(512, num_classes,\
                                           kernel_size=(7,7), stride=(2,2))
        #model_ft.num_classes = num_classes

    elif model_name == "densenet169":
        model_ft = models.densenet169(pretrained=use_pretrained)
        set_parameter_requires_grad(model_ft, feature_extract)
        num_ftrs = model_ft.classifier.in_features
        model_ft.classifier = nn.Linear(num_ftrs, num_classes)

    elif model_name == "densenet201":
        model_ft = models.densenet201(pretrained=use_pretrained)
        set_parameter_requires_grad(model_ft, feature_extract)
        num_ftrs = model_ft.classifier.in_features
        model_ft.classifier = nn.Linear(num_ftrs, num_classes)

    elif model_name == "efficient":
        model_ft = EfficientNet.from_name('efficientnet-b0')
    else:
        print("Invalid model name, exiting...")
        exit()

    return model_ft

def train_val_composition(data, train_indices, val_indices):
    train_y = list(map(data.targets.__getitem__, train_indices))
    test_y = list(map(data.targets.__getitem__, val_indices))
    print('train counts per class', Counter(train_y))
    print('val counts per class', Counter(test_y))


########## MAIN ###########

def main(params, log_exp, model_savename, acc_savename_train,
         acc_savename_val, save_acc, save_model, metrics_savename,
        valid_size, num_workers):
    
    num_classes = len(params['class_names'])
    print('classes: ', params['class_names'])
    if log_exp:
        experiment = Experiment(api_key="6tGmiuOfY08czs2b4SHaHI2hw",
                        project_name="cocpit", workspace="vprzybylo")
        experiment.log_parameters(params)
        experiment.add_tag('v1.0.0')
    else:
        experiment = None
    
    data = data_loaders.get_data(params['data_dir'])

    for batch_size in params['batch_size']:
        print('BATCH SIZE: ', batch_size) 
        for model_name in params['model_names']: 
            print('MODEL: ', model_name)
            for epochs in params['max_epochs']:
                print('MAX EPOCH: ', epochs)

                #K-FOLD 
                if params['kfold'] != 0:
                    print('TOTAL FOLDS: ', params['kfold'])
                    fold_report = []  # holds classification metric performances per kfold
                    # preserve the percentage of samples for each class with stratified
                    skf = StratifiedKFold(n_splits=params['kfold'], shuffle=True, random_state=42)
                    for i, (train_indices, val_indices) in enumerate(skf.split(data.imgs, data.targets)):
                        print('KFOLD iteration: ', i)
<<<<<<< HEAD
                        train_val_composition(data, train_indices, val_indices)
                        print('val', val_indices)
                        print('train', train_indices)

=======
                        #train_val_composition(data, train_indices, val_indices)
                        
                        val_loader_savename = '/data/data/saved_val_loaders/no_mask/' + \
                                             'val_loader' + str(params['max_epochs'][0]) + \
                                             '_bs' + str(params['batch_size'][0]) + \
                                             '_k' + str(i) + '_' + \
                                             str(len(params['model_names']))+'models_vgg16_no_blank.pt'
>>>>>>> 919c2020
                        # DATALOADERS
                        train_loader, val_loader = \
                            data_loaders.create_dataloaders(data,
                                                            train_indices,
                                                            val_indices,
                                                            batch_size,
                                                            save_model,
                                                            val_loader_savename,
                                                            class_names=params['class_names'],
                                                            data_dir=params['data_dir'],
                                                            num_workers=num_workers,
                                                            valid_size=valid_size)

                        dataloaders_dict = {'train': train_loader, 'val': val_loader}

                        # INITIALIZE MODEL
                        model = initialize_model(model_name, num_classes)

                        # TRAIN MODEL
                        clf_report = train_ML_model.train_model(experiment, log_exp,
                                                                model, i, batch_size,
                                                                params['class_names'],
                                                                model_name,
                                                                model_savename,
                                                                acc_savename_train,
                                                                acc_savename_val,
                                                                save_acc,
                                                                save_model,
                                                                dataloaders_dict,
                                                                epochs,
                                                                num_classes)
                        fold_report.append(clf_report)
                    #concatenate all metric reports from each fold and model and write 
                    concat_df = pd.concat(fold_report)
                    if save_acc:
                        concat_df.to_csv(metrics_savename, mode='a')

                else:  # no kfold
                    print('NO FOLDS')
                    i=0  # kfold false for savename
                    total_size = len(data)
                    
                    # randomly split indices for training and validation indices according to valid_size
                    # shuffled by default before splitting
                    train_indices, val_indices = train_test_split(list(range(total_size)),
<<<<<<< HEAD
                                                          test_size=valid_size, stratify=data.targets)
                    train_val_composition(data, train_indices, val_indices)
        
=======
                                                          test_size=valid_size)
                    #train_val_composition(data, train_indices, val_indices)
                    val_loader_savename = '/data/data/saved_val_loaders/no_mask/' + \
                                             'val_loader' + str(params['max_epochs'][0]) + \
                                             '_bs' + str(params['batch_size'][0]) + '_' + \
                                             str(len(params['model_names']))+'models_v1.0.0_no_blank.pt'
                     
>>>>>>> 919c2020
                    #DATALOADERS
                    train_loader, val_loader = \
                        data_loaders.create_dataloaders(data,
                                                        train_indices,
                                                        val_indices,
                                                        batch_size,
                                                        save_model,
                                                        val_loader_savename,
                                                        class_names=params['class_names'],
                                                        data_dir=params['data_dir'],
                                                        num_workers=num_workers,
                                                        valid_size=valid_size)

                    dataloaders_dict = {'train': train_loader, 'val': val_loader}

                    # INITIALIZE MODEL
                    model = initialize_model(model_name, num_classes)

                    # TRAIN MODEL
                    clf_report = train_ML_model.train_model(experiment,log_exp,
                                                            model, i, batch_size,
                                                            params['class_names'],
                                                            model_name,
                                                            model_savename,
                                                            acc_savename_train,
                                                            acc_savename_val,
                                                            save_acc,
                                                            save_model,
                                                            dataloaders_dict,
                                                            epochs,
                                                            num_classes)
                    if save_acc:
                        clf_report.to_csv(metrics_savename, mode='a')

                    
if __name__ == '__main__':

    main(params, log_exp, model_savename,
         acc_savename_train, acc_savename_val,
         metrics_savename, save_acc, save_model,
         valid_size, num_workers, num_classes)
    <|MERGE_RESOLUTION|>--- conflicted
+++ resolved
@@ -161,12 +161,6 @@
                     skf = StratifiedKFold(n_splits=params['kfold'], shuffle=True, random_state=42)
                     for i, (train_indices, val_indices) in enumerate(skf.split(data.imgs, data.targets)):
                         print('KFOLD iteration: ', i)
-<<<<<<< HEAD
-                        train_val_composition(data, train_indices, val_indices)
-                        print('val', val_indices)
-                        print('train', train_indices)
-
-=======
                         #train_val_composition(data, train_indices, val_indices)
                         
                         val_loader_savename = '/data/data/saved_val_loaders/no_mask/' + \
@@ -174,7 +168,6 @@
                                              '_bs' + str(params['batch_size'][0]) + \
                                              '_k' + str(i) + '_' + \
                                              str(len(params['model_names']))+'models_vgg16_no_blank.pt'
->>>>>>> 919c2020
                         # DATALOADERS
                         train_loader, val_loader = \
                             data_loaders.create_dataloaders(data,
@@ -220,11 +213,6 @@
                     # randomly split indices for training and validation indices according to valid_size
                     # shuffled by default before splitting
                     train_indices, val_indices = train_test_split(list(range(total_size)),
-<<<<<<< HEAD
-                                                          test_size=valid_size, stratify=data.targets)
-                    train_val_composition(data, train_indices, val_indices)
-        
-=======
                                                           test_size=valid_size)
                     #train_val_composition(data, train_indices, val_indices)
                     val_loader_savename = '/data/data/saved_val_loaders/no_mask/' + \
@@ -232,7 +220,6 @@
                                              '_bs' + str(params['batch_size'][0]) + '_' + \
                                              str(len(params['model_names']))+'models_v1.0.0_no_blank.pt'
                      
->>>>>>> 919c2020
                     #DATALOADERS
                     train_loader, val_loader = \
                         data_loaders.create_dataloaders(data,
