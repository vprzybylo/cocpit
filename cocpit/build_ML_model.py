#!/usr/bin/env python
# coding: utf-8

'''
Build and train the ML model for different CNNs to predict
ice crystal type
'''
from comet_ml import Experiment

import cocpit.data_loaders as data_loaders
import cocpit.train_ML_model as train_ML_model

import csv
from collections import Counter
import numpy as np
import time
import os
import pandas as pd
import random
import warnings

import torch
import torch.backends.cudnn as cudnn
from torch import nn
from torchvision import models
from efficientnet_pytorch import EfficientNet
from sklearn.model_selection import StratifiedKFold
from sklearn.model_selection import train_test_split

def set_random_seed(random_seed):
    if random_seed is not None:
        print("Set random seed as {}".format(random_seed))
        os.environ['PYTHONHASHSEED'] = str(random_seed)
        random.seed(random_seed)
        np.random.seed(random_seed)
        torch.manual_seed(random_seed)
        torch.cuda.manual_seed_all(random_seed)
        torch.set_num_threads(1)
        cudnn.benchmark = False
        cudnn.deterministic = True
        warnings.warn('You have chosen to seed training. '
                      'This will turn on the CUDNN deterministic setting, '
                      'which can slow down your training considerably! '
                      'You may see unexpected behavior when restarting '
                      'from checkpoints.')

def set_parameter_requires_grad(model, feature_extract):
    """
    Flag for feature extracting
        when False, finetune the whole model,
        when True, only update the reshaped layer params
    """
    if feature_extract:
        for param in model.parameters():
            param.requires_grad = False


def initialize_model(model_name, num_classes,
                     feature_extract=False, use_pretrained=False):
    #all input size of 224
    if model_name == "resnet18":
        model_ft = models.resnet18(pretrained=use_pretrained)
        set_parameter_requires_grad(model_ft, feature_extract)
        num_ftrs = model_ft.fc.in_features
        model_ft.fc = nn.Linear(num_ftrs, num_classes)

    elif model_name == "resnet34":
        model_ft = models.resnet34(pretrained=use_pretrained)
        set_parameter_requires_grad(model_ft, feature_extract)
        num_ftrs = model_ft.fc.in_features
        model_ft.fc = nn.Linear(num_ftrs, num_classes)

    elif model_name == "resnet152":
        model_ft = models.resnet152(pretrained=use_pretrained)
        set_parameter_requires_grad(model_ft, feature_extract)
        num_ftrs = model_ft.fc.in_features
        model_ft.fc = nn.Linear(num_ftrs, num_classes)

    elif model_name == "alexnet":
        model_ft = models.alexnet(pretrained=use_pretrained)
        set_parameter_requires_grad(model_ft, feature_extract)
        num_ftrs = model_ft.classifier[6].in_features
        model_ft.classifier[6] = nn.Linear(num_ftrs,num_classes)

    elif model_name == "vgg16":
        model_ft = models.vgg16_bn(pretrained=use_pretrained)
        set_parameter_requires_grad(model_ft, feature_extract)
        num_ftrs = model_ft.classifier[6].in_features
        model_ft.classifier[6] = nn.Linear(num_ftrs,num_classes)

    elif model_name == "vgg19":
        model_ft = models.vgg19_bn(pretrained=use_pretrained)
        set_parameter_requires_grad(model_ft, feature_extract)
        num_ftrs = model_ft.classifier[6].in_features
        model_ft.classifier[6] = nn.Linear(num_ftrs,num_classes)

    elif model_name == "squeezenet":
        model_ft = models.squeezenet1_1(pretrained=use_pretrained)
        set_parameter_requires_grad(model_ft, feature_extract)
        model_ft.classifier[1] = nn.Conv2d(512, num_classes,\
                                           kernel_size=(7,7), stride=(2,2))
        #model_ft.num_classes = num_classes

    elif model_name == "densenet169":
        model_ft = models.densenet169(pretrained=use_pretrained)
        set_parameter_requires_grad(model_ft, feature_extract)
        num_ftrs = model_ft.classifier.in_features
        model_ft.classifier = nn.Linear(num_ftrs, num_classes)

    elif model_name == "densenet201":
        model_ft = models.densenet201(pretrained=use_pretrained)
        set_parameter_requires_grad(model_ft, feature_extract)
        num_ftrs = model_ft.classifier.in_features
        model_ft.classifier = nn.Linear(num_ftrs, num_classes)

    elif model_name == "efficient":
        model_ft = EfficientNet.from_name('efficientnet-b0')
    else:
        print("Invalid model name, exiting...")
        exit()

    return model_ft

def train_val_composition(data, train_indices, val_indices):
    train_y = list(map(data.targets.__getitem__, train_indices))
    test_y = list(map(data.targets.__getitem__, val_indices))
    print('train counts per class', Counter(train_y))
    print('val counts per class', Counter(test_y))


########## MAIN ###########

def main(params, log_exp, acc_savename_train, 
         acc_savename_val, save_acc, save_model,
         metrics_savename, valid_size, num_workers):
    
    num_classes = len(params['class_names'])
    print('classes: ', params['class_names'])
    if log_exp:
        experiment = Experiment(api_key="6tGmiuOfY08czs2b4SHaHI2hw",
                        project_name="cocpit", workspace="vprzybylo")
        experiment.log_parameters(params)
        experiment.add_tag('v1.0.0')
    else:
        experiment = None
    
    data = data_loaders.get_data(params['data_dir'])

    for batch_size in params['batch_size']:
        print('BATCH SIZE: ', batch_size) 
        for model_name in params['model_names']: 
            print('MODEL: ', model_name)
            for epochs in params['max_epochs']:
                print('MAX EPOCH: ', epochs)

                #K-FOLD 
                if params['kfold'] != 0:
                    print('TOTAL FOLDS: ', params['kfold'])
                    fold_report = []  # holds classification metric performances per kfold
                    # preserve the percentage of samples for each class with stratified
                    skf = StratifiedKFold(n_splits=params['kfold'], shuffle=True, random_state=42)
                    for i, (train_indices, val_indices) in enumerate(skf.split(data.imgs, data.targets)):
                        print('KFOLD iteration: ', i)
                        #train_val_composition(data, train_indices, val_indices)
                        model_savename = '/data/data/saved_models/no_mask/' + \
                                         'e' + str(params['max_epochs'][0]) + \
                                         '_bs' + str(params['batch_size'][0]) + \
                                         '_k' + str(i) + '_' + \
                                         str(len(params['model_names']))+'models_no_blank'
                        val_loader_savename = '/data/data/saved_val_loaders/no_mask/' + \
                                             'val_loader' + str(params['max_epochs'][0]) + \
                                             '_bs' + str(params['batch_size'][0]) + \
                                             '_k' + str(i) + '_' + \
                                             str(len(params['model_names']))+'models_vgg16_no_blank.pt'
                        # DATALOADERS
                        train_loader, val_loader = \
                            data_loaders.create_dataloaders(data,
                                                            train_indices,
                                                            val_indices,
                                                            batch_size,
                                                            save_model,
                                                            val_loader_savename,
                                                            class_names=params['class_names'],
                                                            data_dir=params['data_dir'],
                                                            valid_size=valid_size,
                                                            num_workers=num_workers)

                        dataloaders_dict = {'train': train_loader, 'val': val_loader}

                        # INITIALIZE MODEL
                        model = initialize_model(model_name, num_classes)

                        # TRAIN MODEL
                        clf_report = train_ML_model.train_model(experiment, log_exp,
                                                                model, i, batch_size,
                                                                params['class_names'],
                                                                model_name,
                                                                model_savename,
                                                                acc_savename_train,
                                                                acc_savename_val,
                                                                save_acc,
                                                                save_model,
                                                                dataloaders_dict,
                                                                epochs,
                                                                num_classes,
                                                                valid_size=valid_size)
                        fold_report.append(clf_report)
                    #concatenate all metric reports from each fold and model and write 
                    concat_df = pd.concat(fold_report)
                    if save_acc:
                        concat_df.to_csv(metrics_savename, mode='a')
<<<<<<< HEAD

=======
                        
>>>>>>> 8390a00e
                else:  # no kfold
                    print('NO FOLDS')
                    i=0  # kfold false for savename
                    total_size = len(data)
                    
                    # randomly split indices for training and validation indices according to valid_size
<<<<<<< HEAD
                    # shuffled by default before splitting
                    train_indices, val_indices = train_test_split(list(range(total_size)),
=======
                    if valid_size < 0.01:
                        # use all of the data
                        train_indices = np.arange(0, total_size)
                        random.shuffle(train_indices)
                        val_indices = None
                    else:
                        train_indices, val_indices = train_test_split(list(range(total_size)),
>>>>>>> 8390a00e
                                                          test_size=valid_size)
                    #train_val_composition(data, train_indices, val_indices)
                    
                    model_savename = '/data/data/saved_models/no_mask/' + \
                                     'e' + str(params['max_epochs'][0]) + \
                                     '_bs' + str(params['batch_size'][0]) + '_' + \
                                     str(len(params['model_names']))+'models_no_blank_alltraindata'
                    
                    val_loader_savename = '/data/data/saved_val_loaders/no_mask/' + \
                                             'val_loader' + str(params['max_epochs'][0]) + \
                                             '_bs' + str(params['batch_size'][0]) + \
                                            '_' + str(len(params['model_names']))+\
                                            'models_v1.0.0_no_blank.pt'
                     
                    #DATALOADERS
                    train_loader, val_loader = \
                        data_loaders.create_dataloaders(data,
                                                        train_indices,
                                                        val_indices,
                                                        batch_size,
                                                        save_model,
                                                        val_loader_savename,
                                                        class_names=params['class_names'],
                                                        data_dir=params['data_dir'],
                                                        valid_size=valid_size,
                                                        num_workers=num_workers)

                    dataloaders_dict = {'train': train_loader, 'val': val_loader}

                    # INITIALIZE MODEL
                    model = initialize_model(model_name, num_classes)

                    # TRAIN MODEL
                    clf_report = train_ML_model.train_model(experiment,log_exp,
                                                            model, i, batch_size,
                                                            params['class_names'],
                                                            model_name,
                                                            model_savename,
                                                            acc_savename_train,
                                                            acc_savename_val,
                                                            save_acc,
                                                            save_model,
                                                            dataloaders_dict,
                                                            epochs,
<<<<<<< HEAD
                                                            num_classes)
=======
                                                            num_classes,
                                                            valid_size=valid_size)
                    
>>>>>>> 8390a00e
                    if save_acc:
                        clf_report.to_csv(metrics_savename, mode='a')

                    
if __name__ == '__main__':

    main(params, log_exp, acc_savename_train,
         acc_savename_val, metrics_savename,
         save_acc, save_model, valid_size,
         num_workers, num_classes)
    <|MERGE_RESOLUTION|>--- conflicted
+++ resolved
@@ -209,21 +209,13 @@
                     concat_df = pd.concat(fold_report)
                     if save_acc:
                         concat_df.to_csv(metrics_savename, mode='a')
-<<<<<<< HEAD
-
-=======
                         
->>>>>>> 8390a00e
                 else:  # no kfold
                     print('NO FOLDS')
                     i=0  # kfold false for savename
                     total_size = len(data)
                     
                     # randomly split indices for training and validation indices according to valid_size
-<<<<<<< HEAD
-                    # shuffled by default before splitting
-                    train_indices, val_indices = train_test_split(list(range(total_size)),
-=======
                     if valid_size < 0.01:
                         # use all of the data
                         train_indices = np.arange(0, total_size)
@@ -231,7 +223,6 @@
                         val_indices = None
                     else:
                         train_indices, val_indices = train_test_split(list(range(total_size)),
->>>>>>> 8390a00e
                                                           test_size=valid_size)
                     #train_val_composition(data, train_indices, val_indices)
                     
@@ -276,13 +267,9 @@
                                                             save_model,
                                                             dataloaders_dict,
                                                             epochs,
-<<<<<<< HEAD
-                                                            num_classes)
-=======
                                                             num_classes,
                                                             valid_size=valid_size)
                     
->>>>>>> 8390a00e
                     if save_acc:
                         clf_report.to_csv(metrics_savename, mode='a')
 
