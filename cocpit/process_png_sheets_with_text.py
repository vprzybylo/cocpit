import copy
import cv2
from functools import partial
from multiprocessing import Pool
import numpy as np
import pandas as pd
import os
from twilio.rest import Client

class Image:
    """
    Reads, extracts, and performs morphological processing on png sheets of CPI images

    Attributes:
        file (str): file [including path] to sheet with cpi images
    """
    def __init__(self, open_dir, file, save_dir, save_df):
        self.open_dir = open_dir
        self.file = file
        self.save_dir = save_dir
        self.save_df = save_df

    def read_image(self, show_original):
        """
        Reads sheet into mem

        Parameters:
            show_original (bool): whether to show the original sheet in an opencv window
        """
        self.image = cv2.imread(self.open_dir+self.file)
        # make a copy so that image can be altered and processed
        # image_og holds the original sheet to extract contours from
        self.image_og = copy.deepcopy(self.image)
        # crop for header (consistent at 25 pixels from top)
        height, width, channels = self.image.shape
        #sheet without header
        self.image = self.image[25:height, 0:width]
        #make an unchanged copy 
        self.image_og = self.image_og[25:height, 0:width]
        #uncomment below to better fit image window to screen (shrinks)
        #self.image = cv2.resize(self.image, (0,0), fx=0.8, fy=0.8)

        if show_original:
            cv2.imshow('original', self.image_og)
            cv2.waitKey(0)

    def erode(self, show_erode):
        kernel = np.ones((5,5),np.uint8)
        self.image = cv2.erode(self.image, kernel, iterations = 1)
        if show_erode:
            cv2.imshow("Image", self.image)
            cv2.waitKey(0)

    def dilate(self, show_dilate):
        kernel = np.ones((5,5),np.uint8)
        self.image = cv2.dilate(self.image, kernel, iterations = 1)
        if show_dilate:
            cv2.imshow("Image", self.image)
            cv2.waitKey(0)

    def morphology(self, show_morph):
        kernel = np.ones((5,5),np.uint8)
        self.image = cv2.morphologyEx(self.image, cv2.MORPH_OPEN, kernel)
        if show_morph:
            cv2.imshow("Image", self.image)
            cv2.waitKey(0)

    def remove_text(self):
        """
        Removes text such as date/time stamp by drawing over small contours in white.
        If the text is on the particle itself and connected to the largest contour, it stays
        """
        # first find all contours on sheet, convert to b/w
        gray = cv2.cvtColor(self.image, cv2.COLOR_BGR2GRAY)
        #threshold the binary image
        # contours dependent on hardcoded threshold - some thin white boundaries are 253 si 252 picks these up
        self.thresh = cv2.threshold(gray, 252, 255, cv2.THRESH_BINARY_INV)[1]
        (cnts, _) = cv2.findContours(self.thresh,
                                    cv2.RETR_LIST,
                                    cv2.CHAIN_APPROX_SIMPLE)
        #overlay white contours on white background to cover or mask text
        #only mask contours with small area (aka the text)
        #should a very small particle be < 200 px^2, it is also masked
        for i, c in enumerate(cnts):
            if cv2.contourArea(c)<200:
                cv2.drawContours(self.thresh, [c], 0, (255,255,255), -1)  #-1 fills contour

    def connected_component_label(self, show_threshold, show_rois):
        """
        Finds all connected components by traversing the sheet matrix
        after removing text and header.
        The resulting connected components are particles (rectangular ROIs) to extract
        Labels each individual component in a different color for visual aid

        Parameters:
            show_threshold (bool): whether to show the thresholded black and white sheet
            show_rois (bool): whether to show each particle (rectangular ROI) in a different color
        """
        #if masking text on self.image, redefine self.thresh here
        # gray = cv2.cvtColor(self.image, cv2.COLOR_BGR2GRAY)
        # self.thresh = cv2.threshold(gray, 252, 255, cv2.THRESH_BINARY_INV)[1]

        if show_threshold:
            cv2.imshow('thresh', self.thresh)
            cv2.waitKey(0)

        # Applying cv2.connectedComponents()
        num_labels, labels = cv2.connectedComponents(self.thresh)

        # Map component labels to hue val
        label_hue = np.uint8(252*labels/np.max(labels))
        blank_ch = 255*np.ones_like(label_hue)
        self.labeled_img = cv2.merge([label_hue, blank_ch, blank_ch])

        # Converting cvt to BGR
        self.labeled_img = cv2.cvtColor(self.labeled_img, cv2.COLOR_HSV2BGR)
        #cv2.imshow('labeled img', self.labeled_img)
        #cv2.waitKey(0)

        # set background label to white
        self.labeled_img[label_hue==0] = 255

        #Show image after component labeling
        if show_rois:
            self.labeled = cv2.cvtColor(self.labeled_img, cv2.COLOR_BGR2RGB)
            cv2.imshow('rois', self.labeled)
            cv2.waitKey(0)

    def largest_contour(self, cnts):
        '''
        Find largest contour out of list of contours on image

        Parameters:
            cnts (list): list of contours
        '''
        self.largest_cnt= sorted(cnts, key=cv2.contourArea, reverse = True)[0]
        
    def cutoff(self):
        '''
        Determines the % of pixels that intersect
        the border or perimeter of the image
        '''
        #checking the percentage of the contour that touches the edge/border
        locations = np.where(self.thresh != 0)
        count = 0 #pixels touching border
        for xl,yl in zip(locations[0], locations[1]):
            if xl == 5 or yl == 5 or xl == self.height-5 or yl == self.width-5:
                #cv2.circle(self.im, (yl, xl), 1, (255,0,0), 4)
                #cv2.circle(self.thresh, (yl, xl), 1, (255,0,0), 4)
                count+=1
        cutoff_perc = (count/(2*self.height+2*self.width))*100
        return cutoff_perc

        
    def extract_contours(self, cutoff, show_cropped, save_images):
        """
        Finds, extracts and saves ROIs from sheets
        Saves filename, width, height, and cutoff to lists for a df

        Parameters:
            mask (bool): whether to mask the background of the particles
            show_cropped (bool): whether to show the ROI regions
<<<<<<< HEAD
            show_mask (bool): if mask, whether to show the images before saving
            save_images (bool): whether to save the final masked images
=======
            save_images (bool): whether to save the final images
>>>>>>> 919c2020
        """
        
        files = [] # only save the filenames to csv that pass the following criteria
        widths = []
        heights = []
        cutoffs = []
        
        (cnts, _) = cv2.findContours(self.thresh,
                                cv2.RETR_EXTERNAL,
                                cv2.CHAIN_APPROX_SIMPLE)

        # draw = cv2.drawContours(self.image, cnts, -1, (0,0,255), -1)
        # cv2.imshow("Image", draw)
        # cv2.waitKey(0)
        for i, c in enumerate(cnts):
            # remove small particles that have numbers attached
            # to largest contour
            if cv2.contourArea(c)>200:
                # crop the rectangles/contours from the sheet 
                # save width and height for cutoff calculation
                rect = cv2.boundingRect(c)
                x, y, self.width, self.height = rect
                
                cropped = self.image_og[y: y+self.height, x: x+self.width]
                
                if show_cropped:
                    cv2.imshow('cropped', cropped)
                    cv2.waitKey(0)

                # converts ROI cropped regions to b/w
                # overwrites self.thresh from whole sheet to particle rectangle
                gray = cv2.cvtColor(cropped, cv2.COLOR_BGR2GRAY)
                self.thresh = cv2.threshold(gray, 40, 255, cv2.THRESH_BINARY_INV)[1]
                
                # find contours within cropped regions
                (cnts, _) = cv2.findContours(self.thresh.copy(),cv2.RETR_EXTERNAL,cv2.CHAIN_APPROX_NONE)

                if cnts and self.cutoff() < cutoff:  # make sure the thresholding picks up a contour in the rectangle
                    
                    # get cutoff of each particle and append to list
                    cutoffs.append(self.cutoff())

                    # resize the cropped images to be the same size for CNN
                    cropped = cv2.resize(cropped, (1000,1000), interpolation = cv2.INTER_AREA)
                    
                    self.file_out=self.file[:-4]+'_'+str(i)+'.png'
                    
                    files.append(self.file_out)
                    widths.append(self.width)
                    heights.append(self.height)
                    
                    self.largest_contour(cnts)

                    if save_images:
                        if not os.path.exists(self.save_dir):
                            print('making dir ', self.save_dir)
                            os.makedirs(self.save_dir)
                        cv2.imwrite(self.save_dir+self.file_out, cropped)
                        
        return files, widths, heights, cutoffs

    def run(self, cutoff, show_original,
            show_dilate, show_cropped, save_images):
        
        ''' main method calls '''

        self.read_image(show_original)
        #self.erode(show_erode)
        self.dilate(show_dilate)
        self.remove_text()
        #self.connected_component_label(show_threshold, show_rois)
        files, widths, heights, cutoffs = self.extract_contours(cutoff,
                                                                 show_cropped,
                                                                 save_images)
        
        return files, widths, heights, cutoffs

def make_df(files, widths, heights, cutoffs):
        """
        write files, original image widths, heights, and % cutoff
        to csv file per campaign
        """
        cutoffs_formatted = [ '%.2f' % elem for elem in cutoffs]
        df_dict = {'filename': files, 'width': widths,
                  'height': heights, 'cutoff': cutoffs_formatted}
        df = pd.DataFrame(df_dict)
        len_before = len(df)
        df.drop_duplicates(subset=['width', 'height','cutoff'], keep='first', inplace=True)
        print('removed %d duplicates' %(len_before - len(df)))
    
        df.to_csv(self.save_df)

def send_message():    
    account_sid = "AC6034e88973d880bf2244f62eec6fe356"
    auth_token = 'f374de1a9245649ef5c8bc3f6e4faa97'
    client = Client(account_sid, auth_token)    
    message = client.messages .create(body =  "preprocessing text completed!", 
                                      from_ = "+19285175160", #Provided phone number 
                                      to =    "+15187969534") #Your phone number
    message.sid

def main(open_dir, cutoff, save_dir, num_cpus,
         save_images, save_df, show_original,
         show_dilate, show_cropped):

    p = Pool(num_cpus)
    instances=[]
    files = os.listdir(open_dir)
    for file in files:
        img = Image(open_dir, file, save_dir, save_df)
        #img.main()
        instances.append(img)

    files, widths, heights, cutoffs = p.map(partial(Image.run, 
                                          cutoff=cutoff,
                                          show_original=show_original,
                                          show_dilate=show_dilate,
                                          show_cropped=show_cropped,
                                          save_images=save_images), instances)
    p.close()
    p.join()
    make_df(files, widths, heights, cutoffs)
    send_message()<|MERGE_RESOLUTION|>--- conflicted
+++ resolved
@@ -160,12 +160,7 @@
         Parameters:
             mask (bool): whether to mask the background of the particles
             show_cropped (bool): whether to show the ROI regions
-<<<<<<< HEAD
-            show_mask (bool): if mask, whether to show the images before saving
-            save_images (bool): whether to save the final masked images
-=======
             save_images (bool): whether to save the final images
->>>>>>> 919c2020
         """
         
         files = [] # only save the filenames to csv that pass the following criteria
