--- conflicted
+++ resolved
@@ -3,25 +3,12 @@
 """
 import itertools
 import time
-<<<<<<< HEAD
-from typing import List, Optional
-
-import matplotlib.pyplot as plt
-import numpy as np
-import pandas as pd
-from sklearn.metrics import classification_report
-
-import cocpit
-import cocpit.config as config  # isort:split
-from cocpit.plotting_scripts import confusion_matrix as confusion_matrix
-=======
 import cocpit
 import cocpit.config as config  # isort:split
 from typing import List
 from cocpit.plotting_scripts import report as report
 import matplotlib.pyplot as plt
 import pickle
->>>>>>> 0a89531b
 
 plt_params = {
     "axes.labelsize": "x-large",
@@ -34,111 +21,13 @@
 
 
 def determine_phases() -> List[str]:
-    """determine if there is both a training and validation phase
+    """Determine if there is both a training and validation phase
 
     Returns:
         List[str]: either training or training and validation phase"""
     return ["train"] if config.VALID_SIZE < 0.1 else ["train", "val"]
 
 
-<<<<<<< HEAD
-def conf_matrix(
-    labels: List[List],
-    preds: List[List],
-    norm: Optional[str] = None,
-    savename: str = f"{config.BASE_DIR}/plots/conf_matrix.png",
-) -> None:
-    """
-    log a confusion matrix to comet ml after the last epoch
-        - found under the graphics tab
-    if using kfold, it will concatenate all validation dataloaders
-    if not using kfold, it will only plot the validation dataset (e.g, 20%)
-
-    Args:
-        labels (List[List]): nested list of truth labels across batches from the last epoch
-        preds (List[List]): nested list of predicted labels across batches from the last epoch
-        norm (str): 'true', 'pred', or None.
-            Normalizes confusion matrix over the true (rows),
-            predicted (columns) conditions or all the population.
-            If None, confusion matrix will not be normalized.
-    """
-    # needed to flatten across batches
-    _ = confusion_matrix.conf_matrix(
-        [item for sublist in list(itertools.chain(*labels)) for item in sublist],
-        [item for sublist in list(itertools.chain(*preds)) for item in sublist],
-        norm=norm,
-        save_fig=True,
-    )
-
-    # log to comet
-    if config.LOG_EXP:
-        config.experiment.log_image(
-            savename,
-            name="confusion matrix",
-            image_format="pdf",
-        )
-
-
-def class_report(
-    model_name: str,
-    labels: List[List],
-    preds: List[List],
-    fold: int,
-    savename: str = f"{config.BASE_DIR}/plots/classification_report.png",
-) -> None:
-    """
-    create classification report from sklearn
-    add model name and fold iteration to the report
-
-    Args:
-        model_name (str): name of model architecture
-        labels (List[List]): nested list of truth labels across batches from the last epoch
-        preds (List[List]): nested list of predicted labels across batches from the last epoch
-        fold (int): which fold to use in resampling procedure
-    """
-
-    # needed to flatten across batches and epochs
-    clf_report = classification_report(
-        [item for sublist in list(itertools.chain(*labels)) for item in sublist],
-        [item for sublist in list(itertools.chain(*preds)) for item in sublist],
-        digits=3,
-        target_names=config.CLASS_NAMES,
-        output_dict=True,
-    )
-
-    # transpose classes as columns and convert to df
-    clf_report = pd.DataFrame(clf_report).iloc[:-1, :].T
-    cocpit.plotting_scripts.classification_report.classification_report_classes(
-        clf_report,
-        savename=savename,
-        save_fig=True,
-    )
-
-    # add fold iteration and model name
-    clf_report["fold"] = fold
-    clf_report["model"] = model_name
-
-    if config.SAVE_ACC:
-        # directory for saving training accuracy and loss csv's
-        ACC_SAVE_DIR = f"{config.BASE_DIR}/saved_accuracies/{config.TAG}/"
-        # output filename for precision, recall, F1 file
-        METRICS_SAVENAME = (
-            f"{ACC_SAVE_DIR}val_metrics_e{max(config.MAX_EPOCHS)}_"
-            f"bs{max(config.BATCH_SIZE)}_k{config.KFOLD}_"
-            f"{len(config.MODEL_NAMES)}model(s).csv"
-        )
-        clf_report.to_csv(METRICS_SAVENAME, mode="a")
-
-    # log to comet
-    if config.LOG_EXP:
-        config.experiment.log_image(
-            name="classification report",
-            image_format="pdf",
-        )
-
-
-=======
->>>>>>> 0a89531b
 def main(
     f: cocpit.fold_setup.FoldSetup,
     c: cocpit.model_config.ModelConfig,
@@ -191,8 +80,8 @@
     val_preds = report.flatten(val_preds)
 
     # plots
-    # report.conf_matrix(val_labels, val_preds)
-    # report.class_report(model_name, val_labels, val_preds, kfold)
+    report.conf_matrix(val_labels, val_preds)
+    report.class_report(model_name, val_labels, val_preds, kfold)
     with open("val_probs.pickle", "wb") as handle:
         pickle.dump(val_probs, handle, protocol=pickle.HIGHEST_PROTOCOL)
     with open("val_uncertainties.pickle", "wb") as handle:
