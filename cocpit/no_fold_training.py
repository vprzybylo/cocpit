--- conflicted
+++ resolved
@@ -26,20 +26,6 @@
         train_indices, val_indices = train_test_split(
             list(range(total_size)), test_size=config.VALID_SIZE
         )
-<<<<<<< HEAD
-    # train_val_composition(data, train_indices, val_indices)
-    model_savename = (
-        f"{params['model_save_dir']}e{max(params['max_epochs'])}_"
-        f"bs{max(params['batch_size'])}_"
-        f"{len(params['model_names'])}model(s)_{params['tag']}.pt"
-    )
-    val_loader_savename = (
-        f"{params['val_loader_save_dir']}e{max(params['max_epochs'])}_"
-        f"bs{max(params['batch_size'])}_"
-        f"{len(params['model_names'])}model(s)_{params['tag']}.pt"
-    )
-=======
->>>>>>> e290ae54
 
     # DATALOADERS
     train_loader, val_loader = cocpit.data_loaders.create_dataloaders(
