<<<<<<< HEAD
"""Training methods"""
import csv
import os

import numpy as np
import torch

import cocpit
from cocpit import config as config
from cocpit.performance_metrics import Metrics
=======
"""Train model across batches"""
import numpy as np
import torch
from cocpit.performance_metrics import Metrics
from cocpit import config as config
import csv
import torch.nn.functional as F
import torch.nn as nn
from typing import Any
>>>>>>> 0a89531b


class Train(Metrics):
    """Perform training methods on batched dataset

    Args:
        f (cocpit.fold_setup.FoldSetup): instance of FoldSetup class
        epoch (int): epoch index in training loop
        epochs (int): total epochs for training loop
        model_name (str): name of model architecture
        kfold (int): number of folds use in k-fold cross validation
        c (model_config.ModelConfig): instance of ModelConfig class
    """

    def __init__(
        self,
        f: cocpit.fold_setup.FoldSetup,
        epoch: int,
        epochs: int,
        model_name: str,
        kfold: int,
        c: cocpit.model_config.ModelConfig,
    ):
        super().__init__(f, epoch, epochs)
        self.model_name = model_name
        self.kfold = kfold
        self.c = c

<<<<<<< HEAD
    def label_counts(self, label_cnts: np.ndarray, labels: torch.Tensor) -> np.ndarray:
=======
    def label_counts(
        self, label_cnts: np.ndarray, labels: torch.Tensor
    ) -> np.ndarray:
>>>>>>> 0a89531b
        """
        Calculate the # of labels per batch to ensure weighted random sampler is correct

        Args:
            label_cnts (np.ndarray): number of labels per class from all batches before
            labels (torch.Tensor): class/label names
        Returns:
            label_cnts (np.ndarray): sum of label counts from prior batches plus current batch
        """

        for n, _ in enumerate(config.CLASS_NAMES):
            label_cnts[n] += len(np.where(labels.numpy() == n)[0])
        print("LABEL COUNT = ", label_cnts)
        return label_cnts

    def forward(self) -> None:
        """perform forward operator and make predictions"""
        with torch.set_grad_enabled(True):
            outputs = self.c.model(self.inputs)
            if config.EVIDENTIAL:
                self.loss = cocpit.loss.categorical_evidential_loss(
                    outputs, self.labels, self.epochs
                )
            else:
                self.criterion = nn.CrossEntropyLoss()
                self.loss = self.criterion(outputs, self.labels)
            _, self.preds = torch.max(outputs, 1)
            # self.probs = F.softmax(outputs, dim=1).max(dim=1)
            # self.uncertainty(outputs)
            self.loss.backward()  # compute updates for each parameter
            self.c.optimizer.step()  # make the updates for each parameter

    def uncertainty(self, outputs) -> None:
        """
        Calculate uncertainty, which is inversely proportional to the total evidence
        Model more confident the more evidence output by relu activation
        """
        evidence = F.relu(outputs)
        alpha = (
            evidence + 1
        )  # alpha summed over classes is the Dirichlet strength
        # uncertainty
        self.u = len(config.CLASS_NAMES) / torch.sum(
            alpha, dim=1, keepdim=True
        )

    def iterate_batches(self, print_label_count: bool = False) -> None:
        """iterate over a batch in a dataloader and train

        Args:
            print_label_count (bool): if True print class counts when iterating batches
        """

        label_cnts_total = np.zeros(len(config.CLASS_NAMES))
        for self.batch, ((inputs, labels, _), _) in enumerate(
            self.f.dataloaders["train"]
        ):
            if print_label_count:
                self.label_counts(label_cnts_total, labels)

            self.inputs = inputs.to(config.DEVICE)
            self.labels = labels.to(config.DEVICE)

            # zero the parameter gradients
            self.c.optimizer.zero_grad()
            self.forward()
            self.batch_metrics()
            if (self.batch + 1) % 5 == 0:
                self.print_batch_metrics("train")

    def write_output(self) -> None:
        """
        Write acc and loss to csv file within model, epoch, kfold iteration
        """
<<<<<<< HEAD
        #  directory for saving training accuracy and loss csv's
        ACC_SAVE_DIR = f"{config.BASE_DIR}/saved_accuracies/{config.TAG}/"
        if not os.path.exists(ACC_SAVE_DIR):
            os.makedirs(ACC_SAVE_DIR)
        # filename for saving training accuracy and loss
        ACC_SAVENAME_TRAIN = (
            f"{ACC_SAVE_DIR}train_acc_loss_e{max(config.MAX_EPOCHS)}_"
            f"bs{max(config.BATCH_SIZE)}_k{config.KFOLD}_"
            f"{len(config.MODEL_NAMES)}model(s).csv"
        )

        with open(ACC_SAVENAME_TRAIN, "a", newline="") as file:
            writer = csv.writer(file)
            writer.writerow(
                [
                    self.model_name,
                    self.epoch,
                    self.kfold,
                    self.f.batch_size,
                    self.epoch_acc.cpu().numpy(),
                    self.epoch_loss,
                ]
            )
            file.close()

    def run(self) -> None:
        """call above functions to run training"""
=======
        if config.SAVE_ACC:
            with open(filename, "a", newline="") as file:
                writer = csv.writer(file)
                writer.writerow(
                    [
                        self.model_name,
                        self.epoch,
                        self.kfold,
                        self.f.batch_size,
                        self.epoch_acc.cpu().numpy(),
                        self.epoch_loss,
                    ]
                )
                file.close()

    def run(self) -> None:
        """Train model and save output"""
>>>>>>> 0a89531b
        self.iterate_batches()
        self.epoch_metrics()
        self.log_epoch_metrics("epoch_acc_train", "epoch_loss_train")
        self.print_epoch_metrics("Train")
        if config.SAVE_ACC:
            self.write_output()<|MERGE_RESOLUTION|>--- conflicted
+++ resolved
@@ -1,26 +1,16 @@
-<<<<<<< HEAD
-"""Training methods"""
-import csv
-import os
-
+"""Train model across batches"""
 import numpy as np
 import torch
 
 import cocpit
 from cocpit import config as config
 from cocpit.performance_metrics import Metrics
-=======
-"""Train model across batches"""
-import numpy as np
-import torch
-from cocpit.performance_metrics import Metrics
 from cocpit import config as config
 import csv
 import torch.nn.functional as F
 import torch.nn as nn
 from typing import Any
->>>>>>> 0a89531b
-
+import os
 
 class Train(Metrics):
     """Perform training methods on batched dataset
@@ -48,13 +38,9 @@
         self.kfold = kfold
         self.c = c
 
-<<<<<<< HEAD
-    def label_counts(self, label_cnts: np.ndarray, labels: torch.Tensor) -> np.ndarray:
-=======
     def label_counts(
         self, label_cnts: np.ndarray, labels: torch.Tensor
     ) -> np.ndarray:
->>>>>>> 0a89531b
         """
         Calculate the # of labels per batch to ensure weighted random sampler is correct
 
@@ -71,12 +57,14 @@
         return label_cnts
 
     def forward(self) -> None:
-        """perform forward operator and make predictions"""
+        """Perform forward operator and make predictions"""
         with torch.set_grad_enabled(True):
             outputs = self.c.model(self.inputs)
             if config.EVIDENTIAL:
-                self.loss = cocpit.loss.categorical_evidential_loss(
-                    outputs, self.labels, self.epochs
+                y = torch.eye(len(config.CLASS_NAMES)).to(config.DEVICE)
+                y = y[self.labels]
+                self.loss = cocpit.loss.edl_digamma_loss(
+                    outputs, y.float(), self.epochs
                 )
             else:
                 self.criterion = nn.CrossEntropyLoss()
@@ -87,10 +75,13 @@
             self.loss.backward()  # compute updates for each parameter
             self.c.optimizer.step()  # make the updates for each parameter
 
-    def uncertainty(self, outputs) -> None:
+    def uncertainty(self, outputs: torch.Tensor) -> None:
         """
         Calculate uncertainty, which is inversely proportional to the total evidence
         Model more confident the more evidence output by relu activation
+
+        Args:
+            outputs (torch.Tensor): output from model
         """
         evidence = F.relu(outputs)
         alpha = (
@@ -102,7 +93,7 @@
         )
 
     def iterate_batches(self, print_label_count: bool = False) -> None:
-        """iterate over a batch in a dataloader and train
+        """Iterate over a batch in a dataloader and train
 
         Args:
             print_label_count (bool): if True print class counts when iterating batches
@@ -129,19 +120,8 @@
         """
         Write acc and loss to csv file within model, epoch, kfold iteration
         """
-<<<<<<< HEAD
-        #  directory for saving training accuracy and loss csv's
-        ACC_SAVE_DIR = f"{config.BASE_DIR}/saved_accuracies/{config.TAG}/"
-        if not os.path.exists(ACC_SAVE_DIR):
-            os.makedirs(ACC_SAVE_DIR)
-        # filename for saving training accuracy and loss
-        ACC_SAVENAME_TRAIN = (
-            f"{ACC_SAVE_DIR}train_acc_loss_e{max(config.MAX_EPOCHS)}_"
-            f"bs{max(config.BATCH_SIZE)}_k{config.KFOLD}_"
-            f"{len(config.MODEL_NAMES)}model(s).csv"
-        )
-
-        with open(ACC_SAVENAME_TRAIN, "a", newline="") as file:
+        
+        with open(config.ACC_SAVENAME_TRAIN, "a", newline="") as file:
             writer = csv.writer(file)
             writer.writerow(
                 [
@@ -156,29 +136,12 @@
             file.close()
 
     def run(self) -> None:
-        """call above functions to run training"""
-=======
-        if config.SAVE_ACC:
-            with open(filename, "a", newline="") as file:
-                writer = csv.writer(file)
-                writer.writerow(
-                    [
-                        self.model_name,
-                        self.epoch,
-                        self.kfold,
-                        self.f.batch_size,
-                        self.epoch_acc.cpu().numpy(),
-                        self.epoch_loss,
-                    ]
-                )
-                file.close()
-
-    def run(self) -> None:
         """Train model and save output"""
->>>>>>> 0a89531b
         self.iterate_batches()
         self.epoch_metrics()
         self.log_epoch_metrics("epoch_acc_train", "epoch_loss_train")
         self.print_epoch_metrics("Train")
         if config.SAVE_ACC:
+            if not os.path.exists(config.ACC_SAVE_DIR):
+                os.makedirs(config.ACC_SAVE_DIR)
             self.write_output()