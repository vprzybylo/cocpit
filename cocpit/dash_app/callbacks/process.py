'''CPI campaign data processing functions for dataframes'''

import dask.dataframe as dd
import globals
import numpy as np
from dash_extensions.enrich import FileSystemStore, Input, Output, ServersideOutput


def read_campaign(campaign):
    '''read particle property df and environmental property df_env
<<<<<<< HEAD
    merge based on filename and date'''

    # df_env = pd.read_csv(
    #     f"../../final_databases/vgg16/v1.4.0/environment/{campaign}.csv",
    #     names=globals.col_names_env,
    #     header=0,
    # )
    # df = pd.read_csv(
    #     f"../../final_databases/vgg16/v1.4.0/{campaign}.csv",
    #     names=globals.col_names,
    #     header=0,
    # )
    # df = pd.merge(df, df_env, on=['filename', 'date'])
=======
    merged based on filename and date'''
>>>>>>> a0f2b086

    df = dd.read_parquet(
        f"../../final_databases/vgg16/v1.4.0/merged_env/{campaign}.parquet",
        names=globals.col_names_env,
        header=0,
    )
    return df


def remove_bad_data(df):
    '''remove missing or bad environmental data'''
    df = df.replace([-999.99, -999.0, np.inf, -np.inf], np.nan).dropna()
    df = df[
        (df['Latitude'] != 0)
        & (df['Longitude'] != 0)
        & (df['Pressure'] != 0)
        & (df['Ice Water Content'] > 1e-5)
        & (df["Complexity"] != -0.0)
    ].persist()
    return df


def check_date_range(df, start_date, end_date):
    df['date'] = df['date'].str.split(' ').str[0]
    df = df[df['date'].between(start_date, end_date)]
    return df


def check_temp_range(df, min_temp, max_temp):
    '''find temperature within a user range from input'''
    df = df[df['Temperature'] >= int(min_temp)]
    df = df[df['Temperature'] <= int(max_temp)]
    return df


def check_pres_range(df, min_pres, max_pres):
    '''find pressure within a user range from slider'''
    df = df[df['Pressure'] >= int(min_pres)]
    df = df[df['Pressure'] <= int(max_pres)]
    return df


def rename(df):
    '''remove underscores in particle properties in classification column'''
    rename_types = dict(zip(globals.particle_types, globals.particle_types_rename))
    df = df.replace(rename_types)
    return df


def update_layout(fig, df, contour=False):
    fig.update_layout(
        {
            'plot_bgcolor': 'rgba(0, 0, 0, 0)',
            'paper_bgcolor': 'rgba(0, 0, 0, 0)',
        },
        xaxis_showgrid=True,
        xaxis_zeroline=False,
        title={
            'text': f"n={len(df.to_dask_array(lengths=True))}",
            'x': 0.5,
            'xanchor': 'center',
            'yanchor': 'top',
        },
    )

    fig.update_xaxes(showline=True, linewidth=1, linecolor='black')
    if contour:
        fig.update_layout(legend=dict(itemsizing='constant'))
        return fig.update_yaxes(showline=True, linewidth=1, linecolor='black')
    else:
        return fig.update_traces(width=1, points=False)


def register(app):
    @app.callback(
        ServersideOutput("store-df", "data", backend=FileSystemStore()),
        [
            Input("campaign-dropdown", "value"),
            Input("min-temp", "value"),
            Input("max-temp", "value"),
            Input("min-pres", "value"),
            Input("max-pres", "value"),
            Input("date-picker", 'start_date'),
            Input("date-picker", 'end_date'),
        ],
    )
    def preprocess(
        campaign, min_temp, max_temp, min_pres, max_pres, start_date, end_date
    ):
        df = read_campaign(campaign)
        df = remove_bad_data(df)
        df = rename(df)
        df = check_temp_range(df, min_temp, max_temp)
        df = check_pres_range(df, min_pres[0], max_pres[0])
        df = check_date_range(df, start_date, end_date)
        # print(start_date, end_date)
        # tic = datetime.datetime.now()

        # # orjson.dumps(df.to_dict(orient='records'))
        # toc = datetime.datetime.now()
        # print(f"TIME TO SERIALIZE = {(toc-tic).total_seconds()}")
        return df

    @app.callback(
        [
            Output('date-picker', 'min_date_allowed'),
            Output('date-picker', 'max_date_allowed'),
        ],
        Input('campaign-dropdown', 'value'),
    )
    def set_date_picker(campaign):
        '''update date picker based on campaign start and end dates'''
        return (
            globals.campaign_start_dates[campaign],
            globals.campaign_end_dates[campaign],
        )<|MERGE_RESOLUTION|>--- conflicted
+++ resolved
@@ -8,23 +8,7 @@
 
 def read_campaign(campaign):
     '''read particle property df and environmental property df_env
-<<<<<<< HEAD
-    merge based on filename and date'''
-
-    # df_env = pd.read_csv(
-    #     f"../../final_databases/vgg16/v1.4.0/environment/{campaign}.csv",
-    #     names=globals.col_names_env,
-    #     header=0,
-    # )
-    # df = pd.read_csv(
-    #     f"../../final_databases/vgg16/v1.4.0/{campaign}.csv",
-    #     names=globals.col_names,
-    #     header=0,
-    # )
-    # df = pd.merge(df, df_env, on=['filename', 'date'])
-=======
     merged based on filename and date'''
->>>>>>> a0f2b086
 
     df = dd.read_parquet(
         f"../../final_databases/vgg16/v1.4.0/merged_env/{campaign}.parquet",
