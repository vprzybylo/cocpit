'''main dashboard executable'''

import dash_bootstrap_components as dbc
from callbacks import environment, geometric, process, topographic
from dash import dcc
from dotenv import load_dotenv
from layout import content, navbar, sidebar, navbar_collapse
from dash_extensions.enrich import Dash


def main():
    load_dotenv()

    return Dash(
        __name__,
        external_scripts=[
            'assets/test.js',
        ],
        external_stylesheets=[
<<<<<<< HEAD
            dbc.themes.BOOTSTRAP,
            'assets/main.css',
            'https://use.fontawesome.com/releases/v5.8.1/css/all.css',
=======
            # dbc.themes.BOOTSTRAP,
            'assets/main.css',
            #'https://use.fontawesome.com/releases/v5.8.1/css/all.css',
>>>>>>> 3005027c
        ],
        meta_tags=[
            {
                'name': 'viewport',
                'content': 'width=device-width, initial-scale=1',
            }
        ],
    )


# Run local server
if __name__ == '__main__':

    app = main()
    app.title = 'COCPIT'
    app.layout = dbc.Container(
        [navbar_collapse.navbar()],
        fluid=True,
    )

    # process.register(app)
    # topographic.register(app)
    # environment.register(app)
    # geometric.register(app)
    app.run_server(port=8050, host='0.0.0.0', debug=True)<|MERGE_RESOLUTION|>--- conflicted
+++ resolved
@@ -17,15 +17,9 @@
             'assets/test.js',
         ],
         external_stylesheets=[
-<<<<<<< HEAD
-            dbc.themes.BOOTSTRAP,
-            'assets/main.css',
-            'https://use.fontawesome.com/releases/v5.8.1/css/all.css',
-=======
             # dbc.themes.BOOTSTRAP,
             'assets/main.css',
             #'https://use.fontawesome.com/releases/v5.8.1/css/all.css',
->>>>>>> 3005027c
         ],
         meta_tags=[
             {
