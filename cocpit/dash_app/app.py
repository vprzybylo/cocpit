--- conflicted
+++ resolved
@@ -3,15 +3,10 @@
 # import dash
 import dash_bootstrap_components as dbc
 from callbacks import environment, geometric, process, topographic
-<<<<<<< HEAD
-from dash_extensions.enrich import Dash
-from dash_extensions.enrich import FileSystemStore
-=======
 from dash import dcc
 from dash_extensions.enrich import Dash, FileSystemStore
 from dotenv import load_dotenv
 from layout import content, sidebar
->>>>>>> a0f2b086
 
 
 def main():
@@ -39,8 +34,4 @@
     # topographic.register(app)
     environment.register(app)
     geometric.register(app)
-<<<<<<< HEAD
-    app.run_server(port=8050, host=0.0.0.0, debug=True)
-=======
-    app.run_server(port=8050, host='0.0.0.0', debug=True)
->>>>>>> a0f2b086
+    app.run_server(port=8050, host='0.0.0.0', debug=True)