--- conflicted
+++ resolved
@@ -1,10 +1,9 @@
 """
-- THIS FILE SHOUlD BE ALTERED AND RENAMED config.py FOR EACH USER
-- config.py in .gitignore to avoid version changes upon specifications
 - holds all user-defined variables
 - treated as global variables that do not change in any module
-- used in each module through 'import config as config'
+- used in each module through 'import cocpit.config as config'
 - call using config.VARIABLE_NAME
+
 isort:skip_file
 """
 
@@ -16,59 +15,71 @@
 import torch
 import sys
 
+# cocpit version used in docker and git
+TAG = "v3.1.0"
+
+# extract each image from sheet of images
+PREPROCESS_SHEETS = False
+
+# create and save CNN
+BUILD_MODEL = True
+
+# run the category classification on quality images of ice particles
+ICE_CLASSIFICATION = False
+
+# calculates geometric particle properties and appends to databases
+GEOMETRIC_ATTRIBUTES = False
+
+# adds a column for the date from the filename
+ADD_DATE = False
+
+# only run once in loop if building model
+# arbitrary campaign name used
+if BUILD_MODEL:
+    CAMPAIGNS = ["OLYMPEX"]
+else:
+    CAMPAIGNS = [
+        "MACPEX",
+        "ATTREX",
+        "ISDAC",
+        "CRYSTAL_FACE_UND",
+        "AIRS_II",
+        "ARM",
+        "CRYSTAL_FACE_NASA",
+        "ICE_L",
+        "IPHEX",
+        "MC3E",
+        "MIDCIX",
+        "MPACE",
+        "OLYMPEX",
+        "POSIDON",
+    ]
+
+DEVICE = torch.device("cuda" if torch.cuda.is_available() else "cpu")
+
 # Absolute path to to folder where the data and models live
 # BASE_DIR = '/Volumes/TOSHIBA EXT/raid/data/cpi_data'
-BASE_DIR = "/home/vanessa/hulk/ai2es"
-
-# /raid/NYSM/archive/nysm/netcdf/proc/ on hulk
-NC_FILE_DIR = f"{BASE_DIR}/5_min_obs"
-
-# /raid/lgaudet/precip/Precip/NYSM_1min_data on hulk
-CSV_FILE_DIR = f"{BASE_DIR}/1_min_obs"
-
-# where to write time  matched data
-WRITE_PATH = f"{BASE_DIR}/matched_parquet/"
-
-# root dir to raw images (before each year subdir)
-<<<<<<< HEAD
-PHOTO_DIR = f"{BASE_DIR}/cam_photos/"
-=======
-PHOTO_DIR = f"{BASE_DIR}/codebook_dataset/combined_extra/"
->>>>>>> 0a89531b
-
-# where the mesonet obs live in parquet format
-# output from nysm_obs_to_parquet
-PARQUET_DIR_5M = f"{BASE_DIR}/mesonet_parquet_5M"
-PARQUET_DIR_1M = f"{BASE_DIR}/mesonet_parquet_1M"
-
-# ai2es version used in docker and git
-TAG = "v1.0.0"
-<<<<<<< HEAD
-FEATURE_EXTRACT = False
-=======
->>>>>>> 0a89531b
-
-# create and save CNN
-BUILD_MODEL = True
-
-# classify images on new data?
-CLASSIFICATION = False
-
-DEVICE = torch.device("cuda" if torch.cuda.is_available() else "cpu")
+BASE_DIR = "/home/vanessa/hulk/cocpit"
+
+# model to load
+MODEL_PATH = f"{BASE_DIR}/saved_models/no_mask/{TAG}/e[15]_bs[64]_k0_vgg16.pt"
 
 # workers for parallelization
-NUM_CPUS = 5
+NUM_CPUS = 10
 
 # number of cpus used to load data in pytorch dataloaders
-NUM_WORKERS = 10
+NUM_WORKERS = 2
+
+# whether to save the individual extracted images
+# used in process_png_sheets_with_text.py
+SAVE_IMAGES = True
+
+# percent of image that can intersect the border
+CUTOFF = 10
 
 # how many folds used in training (cross-validation)
 # kold = 0 turns this off and splits the data according to valid_size
-# cannot = 1
 KFOLD = 0
-
-# percent of the training dataset to use as validation
-VALID_SIZE = 0.20
 
 # ray tune hyperoptimization
 TUNE = False
@@ -78,7 +89,7 @@
 BATCH_SIZE_TUNE = [32, 64, 128, 256]
 
 # number of epochs to train model
-MAX_EPOCHS = [10]
+MAX_EPOCHS = [30]
 MAX_EPOCHS_TUNE = [20, 30, 40]
 
 # dropout rate (in model_config)
@@ -90,26 +101,62 @@
 # learning rate (in model_config)
 LR_TUNE = [0.001, 0.01, 0.1]
 
-# effect of the KL divergence in the loss
-# (e.g., >= epoch 10, prediction error term and evidence adjustment term equally weighted)
-# evidential deep learning model outputs sample uncertainty and minimizes evidence for out of distribution samples
+# If evidential deep learning is True, the model outputs prediction uncertainty and minimizes evidence for out of distribution samples
 EVIDENTIAL = False
+
+# effect of the KL divergence in the loss for evidential deep learning
+# (e.g., if >= epoch 10, prediction error term and evidence adjustment term equally weighted)
 ANNEALING_STEP = 10 if EVIDENTIAL else 0
+
+# percent of the training dataset to use as validation
+VALID_SIZE = 0.20
+
+# images read into memory at a time during training
+BATCH_SIZE = [64]
+
+# number of epochs to train model
+MAX_EPOCHS = [5]
 
 # names of each ice crystal class
 CLASS_NAMES = [
-    "no precipitation",
-    "obstructed",
-    "precipitation",
+    "aggregate",
+    "budding rosette",
+    "bullet rosette",
+    "column",
+    "compact irregular",
+    "fragment",
+    "planar polycrystal",
+    "rimed",
+    # "rimed column",
+    "sphere",
 ]
 
 # any abbreviations in folder names where the data lives for each class
 CLASS_NAME_MAP = {
-    "no precipitation": "no_precip",
-    "obstructed": "obstructed",
-    "precipitation": "precip",
+    "aggregate": "agg",
+    "budding rosette": "budding",
+    "bullet rosette": "bullet",
+    "column": "column",
+    "compact irregular": "compact_irreg",
+    "fragment": "fragment",
+    "planar polycrystal": "planar_polycrystal",
+    "rimed": "rimed",
+    # "rimed column": "rimed_col",
+    "sphere": "sphere",
 }
 
+# models to train
+MODEL_NAMES = [
+    #     "efficient",
+    #     "resnet18",
+    #     "resnet34",
+    #     "resnet152",
+    #     "alexnet",
+    "vgg16",
+    #      "vgg19",
+    #     "densenet169",
+    #     "densenet201",
+]
 # models to train
 MODEL_NAMES_TUNE = [
     "resnet18",
@@ -122,9 +169,6 @@
     "densenet169",
     "densenet201",
 ]
-MODEL_NAMES = [
-    "vgg16",
-]
 
 CONFIG_RAY = {
     "BATCH_SIZE": tune.choice(BATCH_SIZE_TUNE),
@@ -136,39 +180,44 @@
 }
 
 
-# directory that holds the training data
-DATA_DIR = f"{BASE_DIR}/codebook_dataset/combined_extra/"
-# DATA_DIR = f"{BASE_DIR}/training_small/"
-
-# whether to save the model
-SAVE_MODEL = True
+# model to load
+MODEL_PATH = f"{BASE_DIR}/saved_models/no_mask/{TAG}/e[15]_bs[64]_k1_vgg16.pt"
+if EVIDENTIAL:
+    MODEL_PATH = f"{BASE_DIR}/saved_models/no_mask/evidential/{TAG}/e[30]_bs[64]_k0_1model(s).pt"
 
 # directory to save the trained model to
 MODEL_SAVE_DIR = f"{BASE_DIR}/saved_models/{TAG}/"
-
-# If the validation dataset is coming from a csv
-VAL_PREDEFINED = False
-
-# directory to save validation data to
-# for later inspection of predictions
-VAL_LOADER_SAVE_DIR = f"{BASE_DIR}/saved_val_loaders/{TAG}/"
-
-# model to load
-MODEL_PATH = f"{BASE_DIR}/saved_models/{TAG}/e[30]_bs[64]_k0_1model(s).pt"
+if EVIDENTIAL:
+    MODEL_SAVE_DIR = f"{BASE_DIR}/saved_models/evidential/{TAG}/"
 
 MODEL_SAVENAME = (
     f"{MODEL_SAVE_DIR}e{MAX_EPOCHS}_"
     f"bs{BATCH_SIZE}_"
     f"k{KFOLD}_"
-    f"{len(MODEL_NAMES)}model(s)_evidential.pt"
-)
+    f"{len(MODEL_NAMES)}model(s).pt"
+)
+
+# directory to save validation data to
+# for later inspection of predictions
+VAL_LOADER_SAVE_DIR = f"{BASE_DIR}/saved_val_loaders/{TAG}/"
+if EVIDENTIAL:
+    VAL_LOADER_SAVE_DIR = f"{BASE_DIR}/saved_val_loaders/evidential/{TAG}/"
 
 VAL_LOADER_SAVENAME = (
     f"{VAL_LOADER_SAVE_DIR}e{MAX_EPOCHS}_val_loader20_"
     f"bs{BATCH_SIZE}_"
     f"k{KFOLD}_"
-    f"{len(MODEL_NAMES)}model(s)_evidential.pt"
-)
+    f"{len(MODEL_NAMES)}model(s).pt"
+) 
+
+# directory that holds the training data
+DATA_DIR = f"{BASE_DIR}/cpi_data/training_datasets/{TAG}/hand_labeled_noaug/"
+
+# whether to save the model
+SAVE_MODEL = True
+
+# If the validation dataset is coming from a csv
+VAL_PREDEFINED = False
 
 # Start with a pretrained model and only update the final layer weights
 # from which we derive predictions
@@ -182,24 +231,26 @@
 
 # directory for saving training accuracy and loss csv's
 ACC_SAVE_DIR = f"{BASE_DIR}/saved_accuracies/{TAG}/"
+if EVIDENTIAL:
+    ACC_SAVE_DIR = f"{BASE_DIR}/saved_accuracies/evidential/{TAG}/"
 
 #  filename for saving training accuracy and loss
 ACC_SAVENAME_TRAIN = (
     f"{ACC_SAVE_DIR}train_acc_loss_e{max(MAX_EPOCHS)}_"
     f"bs{max(BATCH_SIZE)}_k{KFOLD}_"
-    f"{len(MODEL_NAMES)}model(s)_evidential.csv"
+    f"{len(MODEL_NAMES)}model(s).csv"
 )
 #  output filename for validation accuracy and loss
 ACC_SAVENAME_VAL = (
     f"{ACC_SAVE_DIR}val_acc_loss_e{max(MAX_EPOCHS)}_"
     f"bs{max(BATCH_SIZE)}_k{KFOLD}_"
-    f"{len(MODEL_NAMES)}model(s)_evidential.csv"
+    f"{len(MODEL_NAMES)}model(s).csv"
 )
 # output filename for precision, recall, F1 file
 METRICS_SAVENAME = (
     f"{ACC_SAVE_DIR}val_metrics_e{max(MAX_EPOCHS)}_"
     f"bs{max(BATCH_SIZE)}_k{KFOLD}_"
-    f"{len(MODEL_NAMES)}model(s)_evidential.csv"
+    f"{len(MODEL_NAMES)}model(s).csv"
 )
 
 CONF_MATRIX_SAVENAME = f"{BASE_DIR}/plots/conf_matrix.png"
@@ -207,6 +258,8 @@
 
 # where to save final databases to
 FINAL_DIR = f"{BASE_DIR}/final_databases/vgg16/{TAG}/"
+if not os.path.exists(FINAL_DIR):
+    os.makedirs(FINAL_DIR)
 
 # log experiment to comet for tracking?
 LOG_EXP = False
@@ -223,7 +276,7 @@
         workspace=WORKSPACE,
     )
 
-    PARAMS = {
+    params = {
         variable: eval(variable)
         for variable in [
             "TAG",
@@ -234,149 +287,12 @@
             "VALID_SIZE",
             "MODEL_NAMES",
             "DATA_DIR",
-            "SAVE_MODEL",
-            "MODEL_SAVE_DIR",
-            "VAL_LOADER_SAVE_DIR",
             "SAVE_ACC",
             "NUM_WORKERS",
-            "ACC_SAVENAME_TRAIN",
-            "ACC_SAVENAME_VAL",
-            "METRICS_SAVENAME",
-            "MODEL_SAVENAME",
-            "VAL_LOADER_SAVENAME",
         ]
     }
 
-    experiment.log_parameters(PARAMS)
+    experiment.log_parameters(params)
     experiment.add_tag(TAG)
-    experiment.add_tag("evidential")
 else:
-    experiment = None
-
-STNID = [
-    "ADDI",
-    "ANDE",
-    "BATA",
-    "BEAC",
-    "BELD",
-    "BELL",
-    "BELM",
-    "BERK",
-    "BING",
-    "BKLN",
-    "BRAN",
-    "BREW",
-    "BROC",
-    "BRON",
-    "BROO",
-    "BSPA",
-    "BUFF",
-    "BURD",
-    "BURT",
-    "CAMD",
-    "CAPE",
-    "CHAZ",
-    "CHES",
-    "CINC",
-    "CLAR",
-    "CLIF",
-    "CLYM",
-    "COBL",
-    "COHO",
-    "COLD",
-    "COPA",
-    "COPE",
-    "CROG",
-    "CSQR",
-    "DELE",
-    "DEPO",
-    "DOVE",
-    "DUAN",
-    "EAUR",
-    "EDIN",
-    "EDWA",
-    "ELDR",
-    "ELLE",
-    "ELMI",
-    "ESSX",
-    "FAYE",
-    "FRED",
-    "GABR",
-    "GFAL",
-    "GFLD",
-    "GROT",
-    "GROV",
-    "HAMM",
-    "HARP",
-    "HARR",
-    "HART",
-    "HERK",
-    "HFAL",
-    "ILAK",
-    "JOHN",
-    "JORD",
-    "KIND",
-    "LAUR",
-    "LOUI",
-    "MALO",
-    "MANH",
-    "MEDI",
-    "MEDU",
-    "MORR",
-    "NBRA",
-    "NEWC",
-    "NHUD",
-    "OLDF",
-    "OLEA",
-    "ONTA",
-    "OPPE",
-    "OSCE",
-    "OSWE",
-    "OTIS",
-    "OWEG",
-    "PENN",
-    "PHIL",
-    "PISE",
-    "POTS",
-    "QUEE",
-    "RAND",
-    "RAQU",
-    "REDF",
-    "REDH",
-    "ROXB",
-    "RUSH",
-    "SARA",
-    "SBRI",
-    "SCHA",
-    "SCHO",
-    "SCHU",
-    "SCIP",
-    "SHER",
-    "SOME",
-    "SOUT",
-    "SPRA",
-    "SPRI",
-    "STAT",
-    "STEP",
-    "SUFF",
-    "TANN",
-    "TICO",
-    "TULL",
-    "TUPP",
-    "TYRO",
-    "VOOR",
-    "WALL",
-    "WALT",
-    "WANT",
-    "WARS",
-    "WARW",
-    "WATE",
-    "WBOU",
-    "WELL",
-    "WEST",
-    "WFMB",
-    "WGAT",
-    "WHIT",
-    "WOLC",
-    "YORK",
-]+    experiment = None