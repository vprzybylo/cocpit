'''
- holds all user-defined variables
- treated as global variables that do not change in any module
- used in each module through 'import cocpit.config as config'
- call using config.VARIABLE_NAME

- flags for what module of cocpit to run is found in the main directory in __main__.py (e.g., preprocess_sheets, build_model, ice_classification, geometric_attributes, add_date..)

isort:skip_file
'''

from comet_ml import Experiment  # isort:split

import os
from dotenv import load_dotenv
import torch

# cocpit version used in docker and git
TAG = 'v1.4.0'

DEVICE = torch.device("cuda" if torch.cuda.is_available() else "cpu")

# model to load
MODEL_PATH = f"/data/data/saved_models/no_mask/{TAG}/e15_bs64_1model(s).pt"

# workers for parallelization
NUM_CPUS = 5

# number of cpus used to load data in pytorch dataloaders
NUM_WORKERS = 20

# whether to save the individual extracted images
# used in process_png_sheets_with_text.py
SAVE_IMAGES = False

# percent of image that can intersect the border
CUTOFF = 10

# how many folds used in training (cross-validation)
# kold = 0 turns this off and splits the data according to valid_size
KFOLD = 0

# percent of the training dataset to use as validation
<<<<<<< HEAD
VALID_SIZE = 0.20
=======
VALID_SIZE = 0.0
>>>>>>> 2c817c88

# images read into memory at a time during training
BATCH_SIZE = [64]

# number of epochs to train model
MAX_EPOCHS = [15]

# names of each ice crystal class
CLASS_NAMES = [
    "agg",
    "budding",
<<<<<<< HEAD
    "bullet",
    "column",
    "compact_irreg",
    "fragment",
    "planar_polycrsytal",
=======
    "bullets",
    "columns",
    "compact_irregs",
    "fragments",
    "planar_polycrystals",
>>>>>>> 2c817c88
    "rimed",
    "spheres",
]

# models to train
MODEL_NAMES = [
    # "efficient",
    # "resnet18",
    # "resnet34",
    # "resnet152",
    # "alexnet",
    "vgg16",
    # "vgg19",
    # "densenet169",
    # "densenet201",
]


# directory that holds the training data
DATA_DIR = (
    f"/data/data/cpi_data/training_datasets/hand_labeled_resized_{TAG}_sideplanes/"
)

# whether to save the model
SAVE_MODEL = True
# directory to save the trained model to

MODEL_SAVE_DIR = f"/data/data/saved_models/no_mask/{TAG}/"

# directory to save validation data to
# for later inspection of predictions
VAL_LOADER_SAVE_DIR = f"/data/data/saved_val_loaders/no_mask/{TAG}/"

MODEL_SAVENAME = (
    f"{MODEL_SAVE_DIR}e{max(MAX_EPOCHS)}_"
    f"bs{max(BATCH_SIZE)}_"
    f"{len(MODEL_NAMES)}model(s).pt"
)
VAL_LOADER_SAVENAME = (
    f"{VAL_LOADER_SAVE_DIR}e{max(MAX_EPOCHS)}_"
    f"bs{max(BATCH_SIZE)}_"
    f"{len(MODEL_NAMES)}model(s).pt"
)

# write training loss and accuracy to csv
SAVE_ACC = False

# directory for saving training accuracy and loss csv's
ACC_SAVE_DIR = f"/data/data/saved_accuracies/{TAG}/"

#  filename for saving training accuracy and loss
ACC_SAVENAME_TRAIN = (
    f"{ACC_SAVE_DIR}train_acc_loss_e{max(MAX_EPOCHS)}_"
    f"bs{max(BATCH_SIZE)}_k{KFOLD}_"
    f"{len(MODEL_NAMES)}model(s).csv"
)
#  output filename for validation accuracy and loss
ACC_SAVENAME_VAL = (
    f"{ACC_SAVE_DIR}val_acc_loss_e{max(MAX_EPOCHS)}_"
    f"bs{max(BATCH_SIZE)}_k{KFOLD}_"
    f"{len(MODEL_NAMES)}model(s).csv"
)
# output filename for precision, recall, F1 file
METRICS_SAVENAME = (
    f"{ACC_SAVE_DIR}val_metrics_e{max(MAX_EPOCHS)}_"
    f"bs{max(BATCH_SIZE)}_k{KFOLD}_"
    f"{len(MODEL_NAMES)}model(s).csv"
)

# where to save final databases to
FINAL_DIR = "/data/data/final_databases/vgg16/"


# log experiment to comet for tracking?
LOG_EXP = False

load_dotenv()  # loading sensitive keys from .env file
if LOG_EXP:
    API_KEY = os.getenv("API_KEY")
    WORKSPACE = os.getenv("WORKSPACE")
    PROJECT_NAME = os.getenv("PROJECT_NAME")
    experiment = Experiment(
        api_key=API_KEY,
        project_name=PROJECT_NAME,
        workspace=WORKSPACE,
    )

    params = {}
    for variable in [
        "TAG",
        "KFOLD",
        "BATCH_SIZE",
        "MAX_EPOCHS",
        "CLASS_NAMES",
        "VALID_SIZE",
        "MODEL_NAMES",
        "DATA_DIR",
        "MODEL_SAVE_DIR",
        "VAL_LOADER_SAVE_DIR",
        "SAVE_ACC",
        "NUM_WORKERS",
        "ACC_SAVENAME_TRAIN",
        "ACC_SAVENAME_VAL",
        "METRICS_SAVENAME",
        "MODEL_SAVENAME",
        "VAL_LOADER_SAVENAME",
    ]:
        params[variable] = eval(variable)

    experiment.log_parameters(params)
    experiment.add_tag(TAG)
else:
    experiment = None<|MERGE_RESOLUTION|>--- conflicted
+++ resolved
@@ -41,11 +41,7 @@
 KFOLD = 0
 
 # percent of the training dataset to use as validation
-<<<<<<< HEAD
-VALID_SIZE = 0.20
-=======
 VALID_SIZE = 0.0
->>>>>>> 2c817c88
 
 # images read into memory at a time during training
 BATCH_SIZE = [64]
@@ -57,19 +53,11 @@
 CLASS_NAMES = [
     "agg",
     "budding",
-<<<<<<< HEAD
-    "bullet",
-    "column",
-    "compact_irreg",
-    "fragment",
-    "planar_polycrsytal",
-=======
     "bullets",
     "columns",
     "compact_irregs",
     "fragments",
     "planar_polycrystals",
->>>>>>> 2c817c88
     "rimed",
     "spheres",
 ]
