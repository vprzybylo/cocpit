"""
- THIS FILE SHOUlD BE ALTERED AND RENAMED config.py FOR EACH USER
- config.py in .gitignore to avoid version changes upon specifications
- holds all user-defined variables
- treated as global variables that do not change in any module
- used in each module through 'import config as config'
- call using config.VARIABLE_NAME
isort:skip_file
"""
from comet_ml import Experiment  # isort:split
from ray import tune
import os
from dotenv import load_dotenv
import torch
import sys

# Absolute path to to folder where the data and models live
<<<<<<< HEAD
BASE_DIR = "/DRIVE_PYTORCH"
=======
# BASE_DIR = '/Volumes/TOSHIBA EXT/raid/data/cpi_data'

BASE_DIR = "/cocpit"
>>>>>>> aa4c4fcd

# ai2es version used in docker and git
TAG = "v1.4.0"

# create and save CNN
BUILD_MODEL = True

# classify images on new data?
CLASSIFICATION = False

DEVICE = torch.device("cuda" if torch.cuda.is_available() else "cpu")

# workers for parallelization
NUM_CPUS = 5

# number of cpus used to load data in pytorch dataloaders
NUM_WORKERS = 10

# how many folds used in training (cross-validation)
# kold = 0 turns this off and splits the data according to valid_size
# cannot = 1
KFOLD = 0

# percent of the training dataset to use as validation
VALID_SIZE = 0.20

# ray tune hyperoptimization
TUNE = False

# images read into memory at a time during training
BATCH_SIZE = [64]
BATCH_SIZE_TUNE = [32, 64, 128, 256]

# number of epochs to train model
MAX_EPOCHS = [25]
MAX_EPOCHS_TUNE = [20, 30, 40]

# dropout rate (in model_config)
DROP_RATE_TUNE = [0.0, 0.3, 0.5]

# learning rate (in model_config)
LR_TUNE = [0.001, 0.01, 0.1]

# names of each ice crystal class
<<<<<<< HEAD
CLASS_NAMES = ["wet", "dry", "snow", "snow_severe"]
CLASS_NAMES_ALPHABETICAL = ["dry", "snow", "snow_severe", "wet"]

# any abbreviations in folder names where the data lives for each class
CLASS_NAME_MAP = {
    "wet": "wet",
    "dry": "dry",
    "snow": "snow",
    "snow_severe": "severe snow",
=======
CLASS_NAMES = [
    "agg",
    "budding",
    "bullet",
    "column",
    "compact_irreg",
    "fragment",
    "planar_polycrystal",
    "rimed",
    "sphere",
]

# any abbreviations in folder names where the data lives for each class
CLASS_NAME_MAP = {
    "agg": "aggregate",
    "bullet": "bullet rosette",
    "column": "column",
    "compact_irreg": "compact irregular",
    "fragment": "fragment",
    "planar_polycrystal": "planar polycrystal",
    "rimed": "rimed",
    "sphere": "sphere",
>>>>>>> aa4c4fcd
}

# models to train
MODEL_NAMES_TUNE = [
    "resnet18",
    "efficient",
    "resnet34",
    "resnet152",
    "alexnet",
    "vgg16",
    "vgg19",
    "densenet169",
    "densenet201",
]

MODEL_NAMES = ["vgg16"]

config_ray = {
    "BATCH_SIZE": tune.choice(BATCH_SIZE_TUNE),
    "MODEL_NAMES": tune.choice(MODEL_NAMES_TUNE),
    "LR": tune.choice(LR_TUNE),
    "DROP_RATE": tune.choice(DROP_RATE_TUNE),
    "MAX_EPOCHS": tune.choice(MAX_EPOCHS_TUNE),
}


# directory that holds the training data
<<<<<<< HEAD
DATA_DIR = "/DRIVE/site_analysis/corridor_LIE_east/gui_label/training_data/"
=======
DATA_DIR = (
    f"{config.BASE_DIR}/cpi_data/training_datasets/hand_labeled_v1.4.0_noaug/"
)
>>>>>>> aa4c4fcd
# DATA_DIR = f"{BASE_DIR}/training_small/"

# whether to save the model
SAVE_MODEL = True

# directory to save the trained model to
MODEL_SAVE_DIR = f"{BASE_DIR}/saved_models/no_mask/{TAG}/"

# directory to save validation data to
# for later inspection of predictions
VAL_LOADER_SAVE_DIR = f"{BASE_DIR}/saved_val_loaders/no_mask/{TAG}/"

# model to load
MODEL_PATH = f"{BASE_DIR}/saved_models/no_mask/{TAG}/e[30]_bs[64]_k0_vgg16.pt"

MODEL_SAVENAME = (
    f"{MODEL_SAVE_DIR}e{MAX_EPOCHS}_bs{BATCH_SIZE}_k{KFOLD}_vgg16.pt"
)

VAL_LOADER_SAVENAME = (
    f"{VAL_LOADER_SAVE_DIR}e{MAX_EPOCHS}_val_loader20_"
    f"bs{BATCH_SIZE}_"
    f"k{KFOLD}_"
    "vgg16.pt"
)

# Start with a pretrained model and only update the final layer weights
# from which we derive predictions
FEATURE_EXTRACT = False

# Update all of the model’s parameters (retrain). Default = False
USE_PRETRAINED = False

# write training loss and accuracy to csv
SAVE_ACC = False

# directory for saving training accuracy and loss csv's
<<<<<<< HEAD
ACC_SAVE_DIR = f"{BASE_DIR}/saved_accuracies/drive/{TAG}/"
=======
ACC_SAVE_DIR = f"{BASE_DIR}/saved_accuracies/no_mask/{TAG}/"
>>>>>>> aa4c4fcd

#  filename for saving training accuracy and loss
ACC_SAVENAME_TRAIN = (
    f"{ACC_SAVE_DIR}train_acc_loss_e{max(MAX_EPOCHS)}_"
    f"bs{max(BATCH_SIZE)}_k{KFOLD}_"
    f"{len(MODEL_NAMES)}model(s).csv"
)
#  output filename for validation accuracy and loss
ACC_SAVENAME_VAL = (
    f"{ACC_SAVE_DIR}val_acc_loss_e{max(MAX_EPOCHS)}_"
    f"bs{max(BATCH_SIZE)}_k{KFOLD}_"
    f"{len(MODEL_NAMES)}model(s).csv"
)
# output filename for precision, recall, F1 file
METRICS_SAVENAME = (
    f"{ACC_SAVE_DIR}val_metrics_e{max(MAX_EPOCHS)}_"
    f"bs{max(BATCH_SIZE)}_k{KFOLD}_"
    f"{len(MODEL_NAMES)}model(s).csv"
)

CONF_MATRIX_SAVENAME = f"{BASE_DIR}/plots/conf_matrix.png"

# where to save final databases to
FINAL_DIR = f"{BASE_DIR}/final_databases/vgg16/{TAG}/"

# log experiment to comet for tracking?
LOG_EXP = False
NOTEBOOK = os.path.basename(sys.argv[0]) != "__main__.py"
load_dotenv()  # loading sensitive keys from .env file
if LOG_EXP and not NOTEBOOK and BUILD_MODEL:
    print("logging to comet ml...")
    API_KEY = os.getenv("API_KEY")
    WORKSPACE = os.getenv("WORKSPACE")
    PROJECT_NAME = os.getenv("PROJECT_NAME")
    experiment = Experiment(
        api_key=API_KEY,
        project_name=PROJECT_NAME,
        workspace=WORKSPACE,
    )

    params = {
        variable: eval(variable)
        for variable in [
            "TAG",
            "KFOLD",
            "BATCH_SIZE",
            "MAX_EPOCHS",
            "CLASS_NAMES",
            "VALID_SIZE",
            "MODEL_NAMES",
            "DATA_DIR",
            "SAVE_MODEL",
            "MODEL_SAVE_DIR",
            "VAL_LOADER_SAVE_DIR",
            "SAVE_ACC",
            "NUM_WORKERS",
            "ACC_SAVENAME_TRAIN",
            "ACC_SAVENAME_VAL",
            "METRICS_SAVENAME",
            "MODEL_SAVENAME",
            "VAL_LOADER_SAVENAME",
        ]
    }

    experiment.log_parameters(params)
    experiment.add_tag(TAG)
else:
    experiment = None<|MERGE_RESOLUTION|>--- conflicted
+++ resolved
@@ -15,13 +15,7 @@
 import sys
 
 # Absolute path to to folder where the data and models live
-<<<<<<< HEAD
 BASE_DIR = "/DRIVE_PYTORCH"
-=======
-# BASE_DIR = '/Volumes/TOSHIBA EXT/raid/data/cpi_data'
-
-BASE_DIR = "/cocpit"
->>>>>>> aa4c4fcd
 
 # ai2es version used in docker and git
 TAG = "v1.4.0"
@@ -66,7 +60,6 @@
 LR_TUNE = [0.001, 0.01, 0.1]
 
 # names of each ice crystal class
-<<<<<<< HEAD
 CLASS_NAMES = ["wet", "dry", "snow", "snow_severe"]
 CLASS_NAMES_ALPHABETICAL = ["dry", "snow", "snow_severe", "wet"]
 
@@ -76,30 +69,6 @@
     "dry": "dry",
     "snow": "snow",
     "snow_severe": "severe snow",
-=======
-CLASS_NAMES = [
-    "agg",
-    "budding",
-    "bullet",
-    "column",
-    "compact_irreg",
-    "fragment",
-    "planar_polycrystal",
-    "rimed",
-    "sphere",
-]
-
-# any abbreviations in folder names where the data lives for each class
-CLASS_NAME_MAP = {
-    "agg": "aggregate",
-    "bullet": "bullet rosette",
-    "column": "column",
-    "compact_irreg": "compact irregular",
-    "fragment": "fragment",
-    "planar_polycrystal": "planar polycrystal",
-    "rimed": "rimed",
-    "sphere": "sphere",
->>>>>>> aa4c4fcd
 }
 
 # models to train
@@ -127,13 +96,7 @@
 
 
 # directory that holds the training data
-<<<<<<< HEAD
 DATA_DIR = "/DRIVE/site_analysis/corridor_LIE_east/gui_label/training_data/"
-=======
-DATA_DIR = (
-    f"{config.BASE_DIR}/cpi_data/training_datasets/hand_labeled_v1.4.0_noaug/"
-)
->>>>>>> aa4c4fcd
 # DATA_DIR = f"{BASE_DIR}/training_small/"
 
 # whether to save the model
@@ -171,11 +134,7 @@
 SAVE_ACC = False
 
 # directory for saving training accuracy and loss csv's
-<<<<<<< HEAD
 ACC_SAVE_DIR = f"{BASE_DIR}/saved_accuracies/drive/{TAG}/"
-=======
-ACC_SAVE_DIR = f"{BASE_DIR}/saved_accuracies/no_mask/{TAG}/"
->>>>>>> aa4c4fcd
 
 #  filename for saving training accuracy and loss
 ACC_SAVENAME_TRAIN = (
