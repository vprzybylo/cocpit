"""
- THIS FILE SHOUlD BE ALTERED AND RENAMED config.py FOR EACH USER
- config.py in .gitignore to avoid version changes upon specifications
- holds all user-defined variables
- treated as global variables that do not change in any module
- used in each module through 'import config as config'
- call using config.VARIABLE_NAME
isort:skip_file
"""


from comet_ml import Experiment  # isort:split
from ray import tune
import os
from dotenv import load_dotenv
import torch
import sys

# Absolute path to to folder where the data and models live
# BASE_DIR = '/Volumes/TOSHIBA EXT/raid/data/cpi_data'
<<<<<<< HEAD
BASE_DIR = "/cocpit"
=======
BASE_DIR = "/data/data"
>>>>>>> 4e7556e2

# ai2es version used in docker and git
TAG = "v0.0.0"

# create and save CNN
BUILD_MODEL = True

# classify images on new data?
CLASSIFICATION = False

DEVICE = torch.device("cuda" if torch.cuda.is_available() else "cpu")

# workers for parallelization
NUM_CPUS = 5

# number of cpus used to load data in pytorch dataloaders
NUM_WORKERS = 10

# how many folds used in training (cross-validation)
# kold = 0 turns this off and splits the data according to valid_size
# cannot = 1
KFOLD = 0

# percent of the training dataset to use as validation
VALID_SIZE = 0.20

# ray tune hyperoptimization
TUNE = False

# images read into memory at a time during training
BATCH_SIZE = [64]
BATCH_SIZE_TUNE = [32, 64, 128, 256]

# number of epochs to train model
MAX_EPOCHS = [25]
MAX_EPOCHS_TUNE = [20, 30, 40]

# dropout rate (in model_config)
DROP_RATE_TUNE = [0.0, 0.3, 0.5]

# learning rate (in model_config)
LR_TUNE = [0.001, 0.01, 0.1]

# names of each ice crystal class
CLASS_NAMES = ["wet", "dry", "snow", "snow_severe"]
CLASS_NAMES_ALPHABETICAL = ["dry", "snow", "snow_severe", "wet"]

# any abbreviations in folder names where the data lives for each class
CLASS_NAME_MAP = {
    "wet": "wet",
    "dry": "dry",
    "snow": "snow",
    "snow_severe": "severe snow",
}

# models to train
MODEL_NAMES_TUNE = [
    "resnet18",
    "efficient",
    "resnet34",
    "resnet152",
    "alexnet",
    "vgg16",
    "vgg19",
    "densenet169",
    "densenet201",
]
MODEL_NAMES = [
    "vgg16",
]

config_ray = {
    "BATCH_SIZE": tune.choice(BATCH_SIZE_TUNE),
    "MODEL_NAMES": tune.choice(MODEL_NAMES_TUNE),
    "LR": tune.choice(LR_TUNE),
    "DROP_RATE": tune.choice(DROP_RATE_TUNE),
    "MAX_EPOCHS": tune.choice(MAX_EPOCHS_TUNE),
}


# directory that holds the training data
DATA_DIR = "/DRIVE/site_analysis/corridor_LIE_east/gui_label/training_data/"
# DATA_DIR = f"{BASE_DIR}/training_small/"

# whether to save the model
SAVE_MODEL = True

# directory to save the trained model to
MODEL_SAVE_DIR = f"{BASE_DIR}/saved_models/drive/{TAG}/"

# directory to save validation data to
# for later inspection of predictions
VAL_LOADER_SAVE_DIR = f"{BASE_DIR}/saved_val_loaders/drive/{TAG}/"

# model to load
<<<<<<< HEAD
MODEL_PATH = (
    f"{BASE_DIR}/saved_models/drive/{TAG}/e[30]_bs[64]_k4_1model(s).pt"
)
=======
MODEL_PATH = f"{BASE_DIR}/saved_models/drive/{TAG}/e[30]_bs[64]_k4_1model(s).pt"
>>>>>>> 4e7556e2

MODEL_SAVENAME = (
    f"{MODEL_SAVE_DIR}e{MAX_EPOCHS}_"
    f"bs{BATCH_SIZE}_"
    f"k{KFOLD}_"
    f"{len(MODEL_NAMES)}model(s).pt"
)

VAL_LOADER_SAVENAME = (
    f"{VAL_LOADER_SAVE_DIR}e{MAX_EPOCHS}_val_loader20_"
    f"bs{BATCH_SIZE}_"
    f"k{KFOLD}_"
    f"{len(MODEL_NAMES)}model(s).pt"
)

# Start with a pretrained model and only update the final layer weights
# from which we derive predictions
FEATURE_EXTRACT = False

# Update all of the model’s parameters (retrain). Default = False
USE_PRETRAINED = False

# write training loss and accuracy to csv
SAVE_ACC = False

# directory for saving training accuracy and loss csv's
ACC_SAVE_DIR = f"{BASE_DIR}/saved_accuracies/drive/{TAG}/"

#  filename for saving training accuracy and loss
ACC_SAVENAME_TRAIN = (
    f"{ACC_SAVE_DIR}train_acc_loss_e{max(MAX_EPOCHS)}_"
    f"bs{max(BATCH_SIZE)}_k{KFOLD}_"
    f"{len(MODEL_NAMES)}model(s).csv"
)
#  output filename for validation accuracy and loss
ACC_SAVENAME_VAL = (
    f"{ACC_SAVE_DIR}val_acc_loss_e{max(MAX_EPOCHS)}_"
    f"bs{max(BATCH_SIZE)}_k{KFOLD}_"
    f"{len(MODEL_NAMES)}model(s).csv"
)
# output filename for precision, recall, F1 file
METRICS_SAVENAME = (
    f"{ACC_SAVE_DIR}val_metrics_e{max(MAX_EPOCHS)}_"
    f"bs{max(BATCH_SIZE)}_k{KFOLD}_"
    f"{len(MODEL_NAMES)}model(s).csv"
)

CONF_MATRIX_SAVENAME = f"{BASE_DIR}/plots/conf_matrix.png"

# where to save final databases to
FINAL_DIR = f"{BASE_DIR}/final_databases/vgg16/{TAG}/"

# log experiment to comet for tracking?
LOG_EXP = False
NOTEBOOK = os.path.basename(sys.argv[0]) != "__main__.py"
load_dotenv()  # loading sensitive keys from .env file
if LOG_EXP and not NOTEBOOK and BUILD_MODEL:
    print("logging to comet ml...")
    API_KEY = os.getenv("API_KEY")
    WORKSPACE = os.getenv("WORKSPACE")
    PROJECT_NAME = os.getenv("PROJECT_NAME")
    experiment = Experiment(
        api_key=API_KEY,
        project_name=PROJECT_NAME,
        workspace=WORKSPACE,
    )

    params = {
        variable: eval(variable)
        for variable in [
            "TAG",
            "KFOLD",
            "BATCH_SIZE",
            "MAX_EPOCHS",
            "CLASS_NAMES",
            "VALID_SIZE",
            "MODEL_NAMES",
            "DATA_DIR",
            "SAVE_MODEL",
            "MODEL_SAVE_DIR",
            "VAL_LOADER_SAVE_DIR",
            "SAVE_ACC",
            "NUM_WORKERS",
            "ACC_SAVENAME_TRAIN",
            "ACC_SAVENAME_VAL",
            "METRICS_SAVENAME",
            "MODEL_SAVENAME",
            "VAL_LOADER_SAVENAME",
        ]
    }

    experiment.log_parameters(params)
    experiment.add_tag(TAG)
else:
    experiment = None<|MERGE_RESOLUTION|>--- conflicted
+++ resolved
@@ -18,11 +18,8 @@
 
 # Absolute path to to folder where the data and models live
 # BASE_DIR = '/Volumes/TOSHIBA EXT/raid/data/cpi_data'
-<<<<<<< HEAD
+
 BASE_DIR = "/cocpit"
-=======
-BASE_DIR = "/data/data"
->>>>>>> 4e7556e2
 
 # ai2es version used in docker and git
 TAG = "v0.0.0"
@@ -118,13 +115,9 @@
 VAL_LOADER_SAVE_DIR = f"{BASE_DIR}/saved_val_loaders/drive/{TAG}/"
 
 # model to load
-<<<<<<< HEAD
 MODEL_PATH = (
     f"{BASE_DIR}/saved_models/drive/{TAG}/e[30]_bs[64]_k4_1model(s).pt"
 )
-=======
-MODEL_PATH = f"{BASE_DIR}/saved_models/drive/{TAG}/e[30]_bs[64]_k4_1model(s).pt"
->>>>>>> 4e7556e2
 
 MODEL_SAVENAME = (
     f"{MODEL_SAVE_DIR}e{MAX_EPOCHS}_"
