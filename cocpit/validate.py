<<<<<<< HEAD
"""Validation methods"""
import csv
=======
"""validate on batches"""
>>>>>>> 0a89531b
import os
from typing import List

import torch
from ray import tune
<<<<<<< HEAD
from torch.optim.lr_scheduler import ReduceLROnPlateau

from cocpit import config as config
from cocpit import fold_setup as fold_setup
from cocpit import model_config as model_config
from cocpit.performance_metrics import Metrics
=======
import torch.nn.functional as F
import torch.nn as nn
import numpy as np
>>>>>>> 0a89531b


class Validation(Metrics):
    """Perform validation methods on batched dataset

    Args:
        f (cocpit.fold_setup.FoldSetup): instance of FoldSetup class
        epoch (int): epoch index in training loop
        epochs (int): total epochs for training loop
        model_name (str): name of model architecture
        kfold (int): number of folds use in k-fold cross validation
        val_best_acc (float): highest validation accuracy across epochs
        c (cocpit.model_config.ModelConfig): instance of ModelConfig class
        epoch_preds (List): predictions within an epoch
        epoch_labels (List): labels within an epoch
    """

    def __init__(
        self,
        f: fold_setup.FoldSetup,
        epoch: int,
        epochs: int,
        model_name: str,
        kfold: int,
        val_best_acc: torch.Tensor,
        c: model_config.ModelConfig,
        epoch_preds: List = [],
        epoch_labels: List = [],
    ):
        super().__init__(f, epoch, epochs)
        self.model_name = model_name
        self.kfold = kfold
        self.val_best_acc = val_best_acc
        self.c = c
<<<<<<< HEAD
        self.epoch_preds = epoch_preds
        self.epoch_labels = epoch_labels
=======
        self.epoch_preds = []  # validation preds for 1 epoch for plotting
        self.epoch_labels = []  # validation labels for 1 epoch for plotting
        self.epoch_probs = (
            []
        )  # validation probabilities for 1 epoch for plotting
        self.epoch_uncertainties = (
            []
        )  # validation uncertainty for 1 epoch for plotting
>>>>>>> 0a89531b

    def predict(self) -> None:
        """make predictions"""

        with torch.no_grad():

            outputs = self.c.model(self.inputs)
            if config.EVIDENTIAL:
                self.loss = cocpit.loss.categorical_evidential_loss(
                    outputs, self.labels, self.epochs
                )
            else:
                self.criterion = nn.CrossEntropyLoss()
                self.loss = self.criterion(outputs, self.labels)
            _, self.preds = torch.max(outputs, 1)
            self.probs = F.softmax(outputs, dim=1).max(dim=1).values
            self.uncertainty(outputs)

    def uncertainty(self, outputs) -> None:
        """
        Calculate uncertainty, which is inversely proportional to the total evidence
        Model more confident the more evidence output by relu activation
        """
        evidence = F.relu(outputs)
        alpha = evidence + 1
        # uncertainty
        self.u = len(config.CLASS_NAMES) / torch.sum(
            alpha, dim=1, keepdim=True
        )
        # print("uncertainty", self.u)

    def append_preds(self) -> None:
        """save each batch prediction and labels for plots"""
        self.epoch_preds.append(self.preds.cpu().tolist())
        self.epoch_labels.append(self.labels.cpu().tolist())
        self.epoch_probs.append(self.probs)
        self.epoch_uncertainties.append(self.u)

<<<<<<< HEAD
    def save_model(self) -> torch.Tensor:
=======
    def save_model(self) -> float:
>>>>>>> 0a89531b
        """save/load best model weights after improvement in val accuracy"""
        if self.epoch_acc > self.val_best_acc and config.SAVE_MODEL:
            print(
                f"Epoch acc:{self.epoch_acc} > best acc: {self.val_best_acc}."
                " Saving model."
            )
            self.val_best_acc = self.epoch_acc

            MODEL_SAVE_DIR = f"{config.BASE_DIR}/saved_models/{config.TAG}/"
            MODEL_SAVENAME = (
                f"{MODEL_SAVE_DIR}e{config.MAX_EPOCHS}_"
                f"bs{config.BATCH_SIZE}_"
                f"k{config.KFOLD}_"
                f"{len(config.MODEL_NAMES)}model(s).pt"
            )
            if not os.path.exists(MODEL_SAVE_DIR):
                os.makedirs(MODEL_SAVE_DIR)
            torch.save(self.c.model, MODEL_SAVENAME)
        return self.val_best_acc

    def reduce_lr(self) -> None:
        """reduce learning rate upon plateau in epoch validation accuracy"""
        scheduler = ReduceLROnPlateau(
            self.c.optimizer,
            mode="max",
            factor=0.5,
            patience=0,
            verbose=True,
            eps=1e-04,
        )
        scheduler.step(self.epoch_acc)

    def iterate_batches(self) -> None:
        """iterate over a batch in a dataloader and make predictions"""
        for self.batch, ((inputs, labels, _), _) in enumerate(
            self.f.dataloaders["val"]
        ):

            self.inputs = inputs.to(config.DEVICE)
            self.labels = labels.to(config.DEVICE)

            # zero the parameter gradients
            self.c.optimizer.zero_grad()
            self.predict()
            self.batch_metrics()
            self.append_preds()
            if (self.batch + 1) % 5 == 0:
                self.print_batch_metrics("val")

    def write_output(self) -> None:
        """
        Write acc and loss to csv file within model, epoch, kfold iteration
        """
        # directory for saving training accuracy and loss csv's
        ACC_SAVE_DIR = f"{config.BASE_DIR}/saved_accuracies/{config.TAG}/"
        # output filename for validation accuracy and loss
        ACC_SAVENAME_VAL = (
            f"{ACC_SAVE_DIR}val_acc_loss_e{max(config.MAX_EPOCHS)}_"
            f"bs{max(config.BATCH_SIZE)}_k{config.KFOLD}_"
            f"{len(config.MODEL_NAMES)}model(s).csv"
        )
        with open(ACC_SAVENAME_VAL, "a", newline="") as file:
            writer = csv.writer(file)
            writer.writerow(
                [
                    self.model_name,
                    self.epoch,
                    self.kfold,
                    self.f.batch_size,
                    self.epoch_acc.cpu().numpy(),
                    self.epoch_loss,
                ]
            )
            file.close()

    def run(self) -> torch.Tensor:
        """
        Run model on validation data and calculate metrics
        Reset acc, loss, labels, and predictions for each epoch, model, phase, and fold

        Returns
        -------
        val_best_acc (torch.Tensor): best validation accuracy for the epoch
        """
        self.iterate_batches()
        self.epoch_metrics()
        if not config.TUNE:
            self.reduce_lr()
        val_best_acc = self.save_model()
        if config.TUNE:
            tune.report(loss=self.epoch_loss, accuracy=self.epoch_acc)
        self.log_epoch_metrics("epoch_acc_val", "epoch_loss_val")
        self.print_epoch_metrics("Validation")
        if config.SAVE_ACC:
            self.write_output()
        return val_best_acc<|MERGE_RESOLUTION|>--- conflicted
+++ resolved
@@ -1,26 +1,17 @@
-<<<<<<< HEAD
-"""Validation methods"""
-import csv
-=======
 """validate on batches"""
->>>>>>> 0a89531b
 import os
 from typing import List
 
 import torch
+from cocpit.performance_metrics import Metrics
+from cocpit import config as config
+from cocpit import fold_setup, model_config, loss
+from torch.optim.lr_scheduler import ReduceLROnPlateau
+import csv
 from ray import tune
-<<<<<<< HEAD
-from torch.optim.lr_scheduler import ReduceLROnPlateau
-
-from cocpit import config as config
-from cocpit import fold_setup as fold_setup
-from cocpit import model_config as model_config
-from cocpit.performance_metrics import Metrics
-=======
 import torch.nn.functional as F
 import torch.nn as nn
 import numpy as np
->>>>>>> 0a89531b
 
 
 class Validation(Metrics):
@@ -55,29 +46,26 @@
         self.kfold = kfold
         self.val_best_acc = val_best_acc
         self.c = c
-<<<<<<< HEAD
-        self.epoch_preds = epoch_preds
-        self.epoch_labels = epoch_labels
-=======
-        self.epoch_preds = []  # validation preds for 1 epoch for plotting
-        self.epoch_labels = []  # validation labels for 1 epoch for plotting
+        self.epoch_preds = epoch_preds  # validation preds for 1 epoch for plotting
+        self.epoch_labels = epoch_labels  # validation labels for 1 epoch for plotting
         self.epoch_probs = (
             []
         )  # validation probabilities for 1 epoch for plotting
         self.epoch_uncertainties = (
             []
         )  # validation uncertainty for 1 epoch for plotting
->>>>>>> 0a89531b
 
     def predict(self) -> None:
-        """make predictions"""
+        """Make predictions"""
 
         with torch.no_grad():
 
             outputs = self.c.model(self.inputs)
             if config.EVIDENTIAL:
-                self.loss = cocpit.loss.categorical_evidential_loss(
-                    outputs, self.labels, self.epochs
+                y = torch.eye(len(config.CLASS_NAMES)).to(config.DEVICE)
+                y = y[self.labels]
+                self.loss = loss.edl_digamma_loss(
+                    outputs, y.float(), self.epochs
                 )
             else:
                 self.criterion = nn.CrossEntropyLoss()
@@ -86,10 +74,13 @@
             self.probs = F.softmax(outputs, dim=1).max(dim=1).values
             self.uncertainty(outputs)
 
-    def uncertainty(self, outputs) -> None:
+    def uncertainty(self, outputs: torch.Tensor) -> None:
         """
         Calculate uncertainty, which is inversely proportional to the total evidence
-        Model more confident the more evidence output by relu activation
+        Model is more confident the more evidence output by relu activation
+
+        Args:
+            outputs (torch.Tensor): model outputs
         """
         evidence = F.relu(outputs)
         alpha = evidence + 1
@@ -100,39 +91,27 @@
         # print("uncertainty", self.u)
 
     def append_preds(self) -> None:
-        """save each batch prediction and labels for plots"""
+        """Save each batch prediction and labels for plots"""
         self.epoch_preds.append(self.preds.cpu().tolist())
         self.epoch_labels.append(self.labels.cpu().tolist())
         self.epoch_probs.append(self.probs)
         self.epoch_uncertainties.append(self.u)
 
-<<<<<<< HEAD
-    def save_model(self) -> torch.Tensor:
-=======
     def save_model(self) -> float:
->>>>>>> 0a89531b
-        """save/load best model weights after improvement in val accuracy"""
+        """Save/load best model weights after improvement in val accuracy"""
         if self.epoch_acc > self.val_best_acc and config.SAVE_MODEL:
             print(
                 f"Epoch acc:{self.epoch_acc} > best acc: {self.val_best_acc}."
                 " Saving model."
             )
             self.val_best_acc = self.epoch_acc
-
-            MODEL_SAVE_DIR = f"{config.BASE_DIR}/saved_models/{config.TAG}/"
-            MODEL_SAVENAME = (
-                f"{MODEL_SAVE_DIR}e{config.MAX_EPOCHS}_"
-                f"bs{config.BATCH_SIZE}_"
-                f"k{config.KFOLD}_"
-                f"{len(config.MODEL_NAMES)}model(s).pt"
-            )
-            if not os.path.exists(MODEL_SAVE_DIR):
-                os.makedirs(MODEL_SAVE_DIR)
-            torch.save(self.c.model, MODEL_SAVENAME)
+            if not os.path.exists(config.MODEL_SAVE_DIR):
+                os.makedirs(config.MODEL_SAVE_DIR)
+            torch.save(self.c.model, config.MODEL_SAVENAME)
         return self.val_best_acc
 
     def reduce_lr(self) -> None:
-        """reduce learning rate upon plateau in epoch validation accuracy"""
+        """Reduce learning rate upon plateau in epoch validation accuracy"""
         scheduler = ReduceLROnPlateau(
             self.c.optimizer,
             mode="max",
@@ -144,7 +123,7 @@
         scheduler.step(self.epoch_acc)
 
     def iterate_batches(self) -> None:
-        """iterate over a batch in a dataloader and make predictions"""
+        """Iterate over a batch in a dataloader and make predictions"""
         for self.batch, ((inputs, labels, _), _) in enumerate(
             self.f.dataloaders["val"]
         ):
@@ -164,15 +143,8 @@
         """
         Write acc and loss to csv file within model, epoch, kfold iteration
         """
-        # directory for saving training accuracy and loss csv's
-        ACC_SAVE_DIR = f"{config.BASE_DIR}/saved_accuracies/{config.TAG}/"
-        # output filename for validation accuracy and loss
-        ACC_SAVENAME_VAL = (
-            f"{ACC_SAVE_DIR}val_acc_loss_e{max(config.MAX_EPOCHS)}_"
-            f"bs{max(config.BATCH_SIZE)}_k{config.KFOLD}_"
-            f"{len(config.MODEL_NAMES)}model(s).csv"
-        )
-        with open(ACC_SAVENAME_VAL, "a", newline="") as file:
+
+        with open(config.ACC_SAVENAME_VAL, "a", newline="") as file:
             writer = csv.writer(file)
             writer.writerow(
                 [
@@ -191,9 +163,8 @@
         Run model on validation data and calculate metrics
         Reset acc, loss, labels, and predictions for each epoch, model, phase, and fold
 
-        Returns
-        -------
-        val_best_acc (torch.Tensor): best validation accuracy for the epoch
+        Returns:
+            val_best_acc (torch.Tensor): best validation accuracy for the epoch
         """
         self.iterate_batches()
         self.epoch_metrics()
