--- conflicted
+++ resolved
@@ -159,14 +159,9 @@
                     # save/load best model weights
                     torch.save(model, config.MODEL_SAVENAME)
 
-<<<<<<< HEAD
-                if epoch == epochs - 1 and (
-                    (config.KFOLD != 0 and kfold == config.KFOLD - 1)
-=======
                 if (
                     epoch == epochs - 1
                     and (config.KFOLD != 0 and kfold == config.KFOLD - 1)
->>>>>>> 1aaf3349
                     or (config.KFOLD == 0)
                 ):
                     cocpit.metrics.log_confusion_matrix(val_metrics)
